# mission_B737.py
# 
# Created:  Aug 2014, SUAVE Team
# Modified: Jun 2016, T. MacDonald
<<<<<<< HEAD
#           May 2019, T. MacDonald
=======
#           May 2019, T. MacDonald 
#           Mar 2020, M. Clarke
>>>>>>> 22ae1751

""" setup file for a mission with a 737
"""


# ----------------------------------------------------------------------
#   Imports
# ----------------------------------------------------------------------

import SUAVE
from SUAVE.Core import Units
<<<<<<< HEAD

import numpy as np
=======
from SUAVE.Plots.Mission_Plots import *
import matplotlib.pyplot as plt  
import numpy as np 

>>>>>>> 22ae1751
import copy, time

from SUAVE.Core import (
Data, Container,
)

from SUAVE.Methods.Propulsion.turbofan_sizing import turbofan_sizing
from SUAVE.Methods.Center_of_Gravity.compute_component_centers_of_gravity import compute_component_centers_of_gravity
from SUAVE.Methods.Center_of_Gravity.compute_aircraft_center_of_gravity import compute_aircraft_center_of_gravity

import sys

sys.path.append('../Vehicles')
# the analysis functions

from Boeing_737 import vehicle_setup, configs_setup



from SUAVE.Input_Output.Results import  print_parasite_drag,  \
     print_compress_drag, \
     print_engine_data,   \
     print_mission_breakdown, \
     print_weight_breakdown
# ----------------------------------------------------------------------
#   Main
# ----------------------------------------------------------------------

def main():

    configs, analyses = full_setup()

    simple_sizing(configs, analyses)

    configs.finalize()
<<<<<<< HEAD
    analyses.finalize()


 
    # mission analysis
    mission = analyses.missions.base
    results = mission.evaluate() 
    
    # plot results 
    plot_mission(results, line_color = 'bo-')
 
    # load older results
    #save_results(results)
    old_results = load_results()
    plot_mission(old_results, line_color = 'bs:')
      
    # plot the old results
    plt.show()
    
    # check the results
    check_results(results,old_results)
    

=======
    analyses.finalize() 
 
    # mission analysis
    mission = analyses.missions.base
    results = mission.evaluate()

    # load older results
    #save_results(results)
    old_results = load_results()   

    # plt the old results
    plot_mission(results)
    plot_mission(old_results,'k-')
    plt.show(block=True)
    # check the results
    check_results(results,old_results)
    
   
>>>>>>> 22ae1751

    return


# ----------------------------------------------------------------------
#   Analysis Setup
# ----------------------------------------------------------------------

def full_setup():

    # vehicle data
    vehicle  = vehicle_setup()
    configs  = configs_setup(vehicle)

    # vehicle analyses
    configs_analyses = analyses_setup(configs)

    # mission analyses
    mission  = mission_setup(configs_analyses)
    missions_analyses = missions_setup(mission)

    analyses = SUAVE.Analyses.Analysis.Container()
    analyses.configs  = configs_analyses
    analyses.missions = missions_analyses

    return configs, analyses

# ----------------------------------------------------------------------
#   Define the Vehicle Analyses
# ----------------------------------------------------------------------

def analyses_setup(configs):

    analyses = SUAVE.Analyses.Analysis.Container()

    # build a base analysis for each config
    for tag,config in list(configs.items()):
        analysis = base_analysis(config)
        analyses[tag] = analysis

    # adjust analyses for configs

    # takeoff_analysis
    analyses.takeoff.aerodynamics.settings.drag_coefficient_increment = 0.0000

    # landing analysis
    aerodynamics = analyses.landing.aerodynamics
    # do something here eventually

    return analyses

def base_analysis(vehicle):

    # ------------------------------------------------------------------
    #   Initialize the Analyses
    # ------------------------------------------------------------------     
    analyses = SUAVE.Analyses.Vehicle()

    # ------------------------------------------------------------------
    #  Basic Geometry Relations
    sizing = SUAVE.Analyses.Sizing.Sizing()
    sizing.features.vehicle = vehicle
    analyses.append(sizing)

    # ------------------------------------------------------------------
    #  Weights
    weights = SUAVE.Analyses.Weights.Weights_Tube_Wing()
    weights.vehicle = vehicle
    analyses.append(weights)

    # ------------------------------------------------------------------
    #  Aerodynamics Analysis
    aerodynamics = SUAVE.Analyses.Aerodynamics.Fidelity_Zero()
    aerodynamics.geometry = vehicle
    aerodynamics.settings.drag_coefficient_increment = 0.0000
    analyses.append(aerodynamics)

    # ------------------------------------------------------------------
    #  Stability Analysis
    stability = SUAVE.Analyses.Stability.Fidelity_Zero()
    stability.geometry = vehicle
    analyses.append(stability)

    # ------------------------------------------------------------------
    #  Energy
    energy= SUAVE.Analyses.Energy.Energy()
    energy.network = vehicle.propulsors #what is called throughout the mission (at every time step))
    analyses.append(energy)

    # ------------------------------------------------------------------
    #  Planet Analysis
    planet = SUAVE.Analyses.Planets.Planet()
    analyses.append(planet)

    # ------------------------------------------------------------------
    #  Atmosphere Analysis
    atmosphere = SUAVE.Analyses.Atmospheric.US_Standard_1976()
    atmosphere.features.planet = planet.features
    analyses.append(atmosphere)   

    # done!
    return analyses    

# ----------------------------------------------------------------------
#   Plot Mission
# ----------------------------------------------------------------------

def plot_mission(results,line_style='bo-'):
    
    # Plot Flight Conditions 
<<<<<<< HEAD
    plot_flight_conditions(results,line_color)
    
    # Plot Aerodynamic Forces 
    plot_aerodynamic_forces(results,line_color)
    
    # Plot Aerodynamic Coefficients 
    plot_aerodynamic_coefficients(results,line_color)
    
    # Drag Components
    plot_drag_components(results,line_color)
    
    # Plot Altitude, sfc, vehicle weight 
    plot_altitude_sfc_weight(results,line_color)
    
    # Plot Velocities 
    plot_aircraft_velocities(results,line_color)  
=======
    plot_flight_conditions(results, line_style)
    
    # Plot Aerodynamic Forces 
    plot_aerodynamic_forces(results, line_style)
    
    # Plot Aerodynamic Coefficients 
    plot_aerodynamic_coefficients(results, line_style)
    
    # Plot Static Stability Coefficients 
    plot_stability_coefficients(results, line_style)    
    
    # Drag Components
    plot_drag_components(results, line_style)
    
    # Plot Altitude, sfc, vehicle weight 
    plot_altitude_sfc_weight(results, line_style)
    
    # Plot Velocities 
    plot_aircraft_velocities(results, line_style)  

>>>>>>> 22ae1751
    return

def simple_sizing(configs, analyses):

    base = configs.base
    base.pull_base()

    # zero fuel weight
    base.mass_properties.max_zero_fuel = 0.9 * base.mass_properties.max_takeoff 

    # wing areas
    for wing in base.wings:
        wing.areas.wetted   = 2.0 * wing.areas.reference
        wing.areas.exposed  = 0.8 * wing.areas.wetted
        wing.areas.affected = 0.6 * wing.areas.wetted

    # fuselage seats
    base.fuselages['fuselage'].number_coach_seats = base.passengers
    
    # weight analysis
    #need to put here, otherwise it won't be updated
    weights = analyses.configs.base.weights
    breakdown = weights.evaluate()    
    
    
    #compute centers of gravity
    #need to put here, otherwise, results won't be stored
    compute_component_centers_of_gravity(base,compute_propulsor_origin=True)
    compute_aircraft_center_of_gravity(base)
    
    # diff the new data
    base.store_diff()

    # ------------------------------------------------------------------
    #   Landing Configuration
    # ------------------------------------------------------------------
    landing = configs.landing

    # make sure base data is current
    landing.pull_base()

    # landing weight
    landing.mass_properties.landing = 0.85 * base.mass_properties.takeoff

    # diff the new data
    landing.store_diff()

    # done!
    return

# ----------------------------------------------------------------------
#   Define the Mission
# ----------------------------------------------------------------------

def mission_setup(analyses):

    # ------------------------------------------------------------------
    #   Initialize the Mission
    # ------------------------------------------------------------------

    mission = SUAVE.Analyses.Mission.Sequential_Segments()
    mission.tag = 'the_mission'

    #airport
    airport = SUAVE.Attributes.Airports.Airport()
    airport.altitude   =  0.0  * Units.ft
    airport.delta_isa  =  0.0
    airport.atmosphere = SUAVE.Attributes.Atmospheres.Earth.US_Standard_1976()

    mission.airport = airport    

    # unpack Segments module
    Segments = SUAVE.Analyses.Mission.Segments

    # base segment
    base_segment = Segments.Segment()


    # ------------------------------------------------------------------
    #   First Climb Segment: Constant Speed Constant Rate  
    # ------------------------------------------------------------------

    segment = Segments.Climb.Constant_Speed_Constant_Rate(base_segment)
    segment.tag = "climb_1"

    segment.analyses.extend( analyses.takeoff )

    segment.altitude_start = 0.0   * Units.km
    segment.altitude_end   = 3.0   * Units.km
    segment.air_speed      = 125.0 * Units['m/s']
    segment.climb_rate     = 6.0   * Units['m/s']

    # add to misison
    mission.append_segment(segment)


    # ------------------------------------------------------------------
    #   Second Climb Segment: Constant Speed Constant Rate  
    # ------------------------------------------------------------------    

    segment = Segments.Climb.Constant_Speed_Constant_Rate(base_segment)
    segment.tag = "climb_2"

    segment.analyses.extend( analyses.cruise )

    segment.altitude_end   = 8.0   * Units.km
    segment.air_speed      = 190.0 * Units['m/s']
    segment.climb_rate     = 6.0   * Units['m/s']

    # add to mission
    mission.append_segment(segment)


    # ------------------------------------------------------------------
    #   Third Climb Segment: Constant Speed Constant Rate  
    # ------------------------------------------------------------------    

    segment = Segments.Climb.Constant_Speed_Constant_Rate(base_segment)
    segment.tag = "climb_3"

    segment.analyses.extend( analyses.cruise )

    segment.altitude_end = 10.5   * Units.km
    segment.air_speed    = 226.0  * Units['m/s']
    segment.climb_rate   = 3.0    * Units['m/s']

    # add to mission
    mission.append_segment(segment)


    # ------------------------------------------------------------------    
    #   Cruise Segment: Constant Speed Constant Altitude
    # ------------------------------------------------------------------    

    segment = Segments.Cruise.Constant_Speed_Constant_Altitude(base_segment)
    segment.tag = "cruise"

    segment.analyses.extend( analyses.cruise )

    segment.altitude  = 10.668 * Units.km # small jump to test altitude updating
    segment.air_speed = 230.412 * Units['m/s']
    segment.distance  = (3933.65 + 770 - 92.6) * Units.km
    
    segment.state.numerics.number_control_points = 10

    # add to mission
    mission.append_segment(segment)


# ------------------------------------------------------------------
#   First Descent Segment: Constant Speed Constant Rate  
# ------------------------------------------------------------------

    segment = Segments.Descent.Constant_Speed_Constant_Rate(base_segment)
    segment.tag = "descent_1"

    segment.analyses.extend( analyses.cruise )

    segment.altitude_start = 10.5 * Units.km # small jump to test altitude updating
    segment.altitude_end   = 8.0   * Units.km
    segment.air_speed      = 220.0 * Units['m/s']
    segment.descent_rate   = 4.5   * Units['m/s']

    # add to mission
    mission.append_segment(segment)


    # ------------------------------------------------------------------
    #   Second Descent Segment: Constant Speed Constant Rate  
    # ------------------------------------------------------------------

    segment = Segments.Descent.Constant_Speed_Constant_Rate(base_segment)
    segment.tag = "descent_2"

    segment.analyses.extend( analyses.landing )

    analyses.landing.aerodynamics.settings.spoiler_drag_increment = 0.00

    segment.altitude_end = 6.0   * Units.km
    segment.air_speed    = 195.0 * Units['m/s']
    segment.descent_rate = 5.0   * Units['m/s']

    # add to mission
    mission.append_segment(segment)


    # ------------------------------------------------------------------
    #   Third Descent Segment: Constant Speed Constant Rate  
    # ------------------------------------------------------------------

    segment = Segments.Descent.Constant_Speed_Constant_Rate(base_segment)
    segment.tag = "descent_3"

    segment.analyses.extend( analyses.landing )

    analyses.landing.aerodynamics.settings.spoiler_drag_increment = 0.00

    segment.altitude_end = 4.0   * Units.km
    segment.air_speed    = 170.0 * Units['m/s']
    segment.descent_rate = 5.0   * Units['m/s']

    # add to mission
    mission.append_segment(segment)


    # ------------------------------------------------------------------
    #   Fourth Descent Segment: Constant Speed Constant Rate  
    # ------------------------------------------------------------------

    segment = Segments.Descent.Constant_Speed_Constant_Rate(base_segment)
    segment.tag = "descent_4"

    segment.analyses.extend( analyses.landing )

    analyses.landing.aerodynamics.settings.spoiler_drag_increment = 0.00

    segment.altitude_end = 2.0   * Units.km
    segment.air_speed    = 150.0 * Units['m/s']
    segment.descent_rate = 5.0   * Units['m/s']


    # add to mission
    mission.append_segment(segment)



    # ------------------------------------------------------------------
    #   Fifth Descent Segment:Constant Speed Constant Rate  
    # ------------------------------------------------------------------

    segment = Segments.Descent.Constant_Speed_Constant_Rate(base_segment)
    segment.tag = "descent_5"

    segment.analyses.extend( analyses.landing )
    analyses.landing.aerodynamics.settings.spoiler_drag_increment = 0.00


    segment.altitude_end = 0.0   * Units.km
    segment.air_speed    = 145.0 * Units['m/s']
    segment.descent_rate = 3.0   * Units['m/s']


    # append to mission
    mission.append_segment(segment)

    # ------------------------------------------------------------------
    #   Mission definition complete    
    # ------------------------------------------------------------------

    return mission

def missions_setup(base_mission):

    # the mission container
    missions = SUAVE.Analyses.Mission.Mission.Container()

    # ------------------------------------------------------------------
    #   Base Mission
    # ------------------------------------------------------------------
    missions.base = base_mission

    # ------------------------------------------------------------------
    #   Mission for Constrained Fuel
    # ------------------------------------------------------------------    
    fuel_mission         = SUAVE.Analyses.Mission.Mission() #Fuel_Constrained()
    fuel_mission.tag     = 'fuel'
    fuel_mission.range   = 1277. * Units.nautical_mile
    fuel_mission.payload = 19000.
    missions.append(fuel_mission)    

    # ------------------------------------------------------------------
    #   Mission for Constrained Short Field
    # ------------------------------------------------------------------    
    short_field = SUAVE.Analyses.Mission.Mission(base_mission) #Short_Field_Constrained()
    short_field.tag = 'short_field'    

    #airport
    airport = SUAVE.Attributes.Airports.Airport()
    airport.altitude   =  0.0  * Units.ft
    airport.delta_isa  =  0.0
    airport.atmosphere = SUAVE.Attributes.Atmospheres.Earth.US_Standard_1976()
    airport.available_tofl = 1500.
    short_field.airport = airport    
    missions.append(short_field)

    # ------------------------------------------------------------------
    #   Mission for Fixed Payload
    # ------------------------------------------------------------------    
    payload = SUAVE.Analyses.Mission.Mission() #Payload_Constrained()
    payload.tag     = 'payload'
    payload.range   = 2316. * Units.nautical_mile
    payload.payload = 19000.
    missions.append(payload)

    # done!
    return missions  

def check_results(new_results,old_results):

    # check segment values
    check_list = [
        'segments.cruise.conditions.aerodynamics.angle_of_attack',
        'segments.cruise.conditions.aerodynamics.drag_coefficient',
        'segments.cruise.conditions.aerodynamics.lift_coefficient',
        'segments.cruise.conditions.stability.static.Cm_alpha',
        'segments.cruise.conditions.stability.static.Cn_beta',
        'segments.cruise.conditions.propulsion.throttle',
        'segments.cruise.conditions.weights.vehicle_mass_rate',
    ]

    # do the check
    for k in check_list:
        print(k)

        old_val = np.max( old_results.deep_get(k) )
        new_val = np.max( new_results.deep_get(k) )
        err = (new_val-old_val)/old_val
        print('Error at Max:' , err)
        assert np.abs(err) < 1e-6 , 'Max Check Failed : %s' % k

        old_val = np.min( old_results.deep_get(k) )
        new_val = np.min( new_results.deep_get(k) )        
        err = (new_val-old_val)/old_val
        print('Error at Min:' , err)
        assert np.abs(err) < 1e-6 , 'Min Check Failed : %s' % k        

        print('')

    ## check high level outputs
    #def check_vals(a,b):
        #if isinstance(a,Data):
            #for k in a.keys():
                #err = check_vals(a[k],b[k])
                #if err is None: continue
                #print 'outputs' , k
                #print 'Error:' , err
                #print ''
                #assert np.abs(err) < 1e-6 , 'Outputs Check Failed : %s' % k  
        #else:
            #return (a-b)/a

    ## do the check
    #check_vals(old_results.output,new_results.output)


    return


def load_results():
    return SUAVE.Input_Output.SUAVE.load('results_mission_B737.res')

def save_results(results):
    SUAVE.Input_Output.SUAVE.archive(results,'results_mission_B737.res')
<<<<<<< HEAD
    return

def save_plot_data(results):    
    SUAVE.Input_Output.SUAVE.archive(results,'plot_data_B737.res')  
=======
>>>>>>> 22ae1751
    return

if __name__ == '__main__': 
    main()    
    plt.show()<|MERGE_RESOLUTION|>--- conflicted
+++ resolved
@@ -2,12 +2,9 @@
 # 
 # Created:  Aug 2014, SUAVE Team
 # Modified: Jun 2016, T. MacDonald
-<<<<<<< HEAD
-#           May 2019, T. MacDonald
-=======
 #           May 2019, T. MacDonald 
 #           Mar 2020, M. Clarke
->>>>>>> 22ae1751
+#           Apr 2020, M. Clarke
 
 """ setup file for a mission with a 737
 """
@@ -19,15 +16,10 @@
 
 import SUAVE
 from SUAVE.Core import Units
-<<<<<<< HEAD
-
-import numpy as np
-=======
 from SUAVE.Plots.Mission_Plots import *
 import matplotlib.pyplot as plt  
 import numpy as np 
 
->>>>>>> 22ae1751
 import copy, time
 
 from SUAVE.Core import (
@@ -63,31 +55,6 @@
     simple_sizing(configs, analyses)
 
     configs.finalize()
-<<<<<<< HEAD
-    analyses.finalize()
-
-
- 
-    # mission analysis
-    mission = analyses.missions.base
-    results = mission.evaluate() 
-    
-    # plot results 
-    plot_mission(results, line_color = 'bo-')
- 
-    # load older results
-    #save_results(results)
-    old_results = load_results()
-    plot_mission(old_results, line_color = 'bs:')
-      
-    # plot the old results
-    plt.show()
-    
-    # check the results
-    check_results(results,old_results)
-    
-
-=======
     analyses.finalize() 
  
     # mission analysis
@@ -106,7 +73,6 @@
     check_results(results,old_results)
     
    
->>>>>>> 22ae1751
 
     return
 
@@ -217,24 +183,6 @@
 def plot_mission(results,line_style='bo-'):
     
     # Plot Flight Conditions 
-<<<<<<< HEAD
-    plot_flight_conditions(results,line_color)
-    
-    # Plot Aerodynamic Forces 
-    plot_aerodynamic_forces(results,line_color)
-    
-    # Plot Aerodynamic Coefficients 
-    plot_aerodynamic_coefficients(results,line_color)
-    
-    # Drag Components
-    plot_drag_components(results,line_color)
-    
-    # Plot Altitude, sfc, vehicle weight 
-    plot_altitude_sfc_weight(results,line_color)
-    
-    # Plot Velocities 
-    plot_aircraft_velocities(results,line_color)  
-=======
     plot_flight_conditions(results, line_style)
     
     # Plot Aerodynamic Forces 
@@ -255,7 +203,6 @@
     # Plot Velocities 
     plot_aircraft_velocities(results, line_style)  
 
->>>>>>> 22ae1751
     return
 
 def simple_sizing(configs, analyses):
@@ -609,13 +556,6 @@
 
 def save_results(results):
     SUAVE.Input_Output.SUAVE.archive(results,'results_mission_B737.res')
-<<<<<<< HEAD
-    return
-
-def save_plot_data(results):    
-    SUAVE.Input_Output.SUAVE.archive(results,'plot_data_B737.res')  
-=======
->>>>>>> 22ae1751
     return
 
 if __name__ == '__main__': 
