# Optimize.py
#
# Created:  Nov 2015, Carlos / Tarik
# Modified: Nov 2016, T. MacDonald

# ----------------------------------------------------------------------
#   Imports
# ----------------------------------------------------------------------

import SUAVE
from SUAVE.Core import Units, Data
import numpy as np
import Noise_Analyses
import Noise_Missions
import Noise_Procedure 
from SUAVE.Optimization.Nexus import Nexus 
import sys
sys.path.append('../Vehicles')
# the analysis functions

from Boeing_737 import vehicle_setup, configs_setup


# ----------------------------------------------------------------------
#   Run the whole thing
# ----------------------------------------------------------------------
def main():
    # New Regression Flag
    generate_new_truth_data = False # To be left false unless changing noise model

    # Problem Setup
    problem   = setup(generate_new_truth_data)
    var       = np.array([134.6,9.6105641082,35.0,0.123,49200.0,70000.0,0.75,6.6,30.0,70000.0,70000.0,11.5,283.0])
    input_vec = var / problem.optimization_problem.inputs[:,3]

    # Problem Objective
    problem.objective(input_vec)
    objectives  = problem.objective()* problem.optimization_problem.objective[:,1]

    # Compare with truth values
    noise_cumulative_margin        = objectives[0]
    actual                         = Data()
<<<<<<< HEAD
    actual.noise_cumulative_margin = 21.59438594121312
=======
    actual.noise_cumulative_margin = 21.064232784520357
>>>>>>> 0aacc7e7


    error                         = Data()
    error.noise_cumulative_margin = abs(actual.noise_cumulative_margin - noise_cumulative_margin)/actual.noise_cumulative_margin
    
    print('noise_cumulative_margin_error=', noise_cumulative_margin)
    
    print(error.noise_cumulative_margin)
    print(error)
    for k,v in list(error.items()):
        assert(np.abs(v)<1e-6) 
        
    return
        

# ----------------------------------------------------------------------
#   Inputs, Objective, & Constraints
# ----------------------------------------------------------------------

def setup(generate_new_truth_data):

    nexus = Nexus()
    problem = Data()
    nexus.optimization_problem = problem

    # -------------------------------------------------------------------
    # Inputs
    # -------------------------------------------------------------------

    # [ tag , initial, [lb,ub], scaling, units ]
    problem.inputs = np.array([
        [ 'wing_area'                    ,    124.8 ,     70.    ,   200.    ,   124.8 , 1*Units.meter**2],
        [ 'wing_aspect_ratio'            ,     10.18,      5.    ,    20.    ,    10.18,     1*Units.less],
        [ 'wing_sweep'                   ,    25.   ,      0.    ,    35.    ,    25.  ,  1*Units.degrees],
        [ 'wing_thickness'               ,    0.105 ,     0.07   ,     0.20  ,    0.105,    1*Units.less ],
        [ 'design_thrust'                , 52700.   ,  10000.    , 70000.    , 52700.  ,        1*Units.N],
        [ 'MTOW'                         , 79090.   ,  20000.    ,100000.    , 79090.  ,       1*Units.kg],
        [ 'MZFW_ratio'                   ,     0.77 ,      0.6   ,     0.99  ,    0.77 ,     1*Units.less],
        [ 'flap_takeoff_angle'           ,    10.   ,      0.    ,    20.    ,    10.  ,  1*Units.degrees],
        [ 'flap_landing_angle'           ,    40.   ,      0.    ,    50.    ,    40.  ,  1*Units.degrees],
        [ 'short_field_TOW'              , 64030.   ,  20000.    ,100000.    , 64030.  ,       1*Units.kg],
        [ 'design_TOW'                   , 68520.   ,  20000.    ,100000.    , 68520.  ,       1*Units.kg],
        [ 'noise_takeoff_speed_increase' ,    10.0  ,     10.    ,    20.    ,    10.0 ,    1*Units.knots],
        [ 'noise_cutback_altitude'       ,   304.8  ,    240.    ,   400.    ,   304.8 ,    1*Units.meter],
    ],dtype=object)

    # -------------------------------------------------------------------
    #  Objective
    # -------------------------------------------------------------------

    problem.objective = np.array([

        [ 'noise_cumulative_margin', 17, 1*Units.less ],

    ],dtype=object)


    # -------------------------------------------------------------------
    # Constraints
    # -------------------------------------------------------------------

    # [ tag, sense, edge, scaling, units ]
    problem.constraints = np.array([
        [ 'MZFW consistency' , '>' , 0. , 10 , 1*Units.less],
        [ 'design_range_fuel_margin' , '>', 0., 10, 1*Units.less],
        [ 'short_field_fuel_margin' , '>' , 0. , 10, 1*Units.less],
        [ 'max_range_fuel_margin' , '>' , 0. , 10, 1*Units.less], 
        [ 'wing_span' , '<', 35.9664, 35.9664, 1*Units.less],
        [ 'noise_flyover_margin' , '>', 0. , 10., 1*Units.less],
        [ 'noise_sideline_margin' , '>', 0. , 10. , 1*Units.less],
        [ 'noise_approach_margin' , '>', 0., 10., 1*Units.less],
        [ 'takeoff_field_length' , '<', 1985., 1985., 1*Units.meters],
        [ 'landing_field_length' , '<', 1385., 1385., 1*Units.meters],
        [ '2nd_segment_climb_max_range' , '>', 0.024, 0.024, 1*Units.less],
        [ '2nd_segment_climb_short_field' , '>', 0.024, 0.024, 1*Units.less],
        [ 'max_throttle' , '<', 1., 1., 1*Units.less],
        [ 'short_takeoff_field_length' , '<', 1330., 1330., 1*Units.meters],
        [ 'noise_cumulative_margin' , '>', 10., 10., 1*Units.less],
    ],dtype=object)

    # -------------------------------------------------------------------
    #  Aliases
    # -------------------------------------------------------------------


    problem.aliases = [
        [ 'wing_area'                        ,   ['vehicle_configurations.*.wings.main_wing.areas.reference',
                                                  'vehicle_configurations.*.reference_area'                            ]],
        [ 'wing_aspect_ratio'                ,    'vehicle_configurations.*.wings.main_wing.aspect_ratio'               ],
        [ 'wing_incidence'                   ,    'vehicle_configurations.*.wings.main_wing.twists.root'                ],
        [ 'wing_tip_twist'                   ,    'vehicle_configurations.*.wings.main_wing.twists.tip'                 ],
        [ 'wing_sweep'                       ,    'vehicle_configurations.*.wings.main_wing.sweeps.quarter_chord'        ],
        [ 'wing_thickness'                   ,    'vehicle_configurations.*.wings.main_wing.thickness_to_chord'         ],
        [ 'wing_taper'                       ,    'vehicle_configurations.*.wings.main_wing.taper'                      ],
        [ 'wing_location'                    ,    'vehicle_configurations.*.wings.main_wing.origin[0]'                  ],
        [ 'horizontal_tail_area'             ,    'vehicle_configurations.*.wings.horizontal_stabilizer.areas.reference'],
        [ 'horizontal_tail_aspect_ratio'     ,    'vehicle_configurations.*.wings.horizontal_stabilizer.aspect_ratio'   ],
        [ 'vertical_tail_area'               ,    'vehicle_configurations.*.wings.vertical_stabilizer.areas.reference'  ],
        [ 'vertical_tail_aspect_ratio'       ,    'vehicle_configurations.*.wings.vertical_stabilizer.aspect_ratio'     ],
        [ 'design_thrust'                    ,    'vehicle_configurations.*.networks.turbofan.thrust.total_design'   ],
        [ 'MTOW'                             ,   ['vehicle_configurations.*.mass_properties.takeoff'   ,
                                                  'vehicle_configurations.*.mass_properties.max_takeoff'               ]],
        [ 'design_TOW'                       ,    'vehicle_configurations.base.mass_properties.takeoff'                 ],
        [ 'short_field_TOW'                  ,    'vehicle_configurations.short_field_takeoff.mass_properties.takeoff'  ],
        [ 'flap_takeoff_angle'               ,   ['vehicle_configurations.takeoff.wings.main_wing.control_surfaces.flap.deflection',
                                                  'vehicle_configurations.short_field_takeoff.wings.main_wing.control_surfaces.flap.deflection']],
        [ 'flap_landing_angle'               ,    'vehicle_configurations.landing.wings.main_wing.control_surfaces.flap.deflection'          ],
        [ 'slat_takeoff_angle'               ,   ['vehicle_configurations.takeoff.wings.main_wing.control_surfaces.slat.deflection',
                                                  'vehicle_configurations.short_field_takeoff.wings.main_wing.control_surfaces.slat.deflection']],
        [ 'slat_landing_angle'               ,    'vehicle_configurations.landing.wings.main_wing.control_surfaces.slat.deflection'          ],
        [ 'wing_span'                        ,    'vehicle_configurations.base.wings.main_wing.spans.projected'         ],
        [ 'noise_approach_margin'            ,    'summary.noise_approach_margin'                                       ],
        [ 'noise_sideline_margin'            ,    'summary.noise_sideline_margin'                                       ],
        [ 'noise_flyover_margin'             ,    'summary.noise_flyover_margin'                                        ],
        [ 'static_stability'                 ,    'summary.static_stability'                                            ],
        [ 'vertical_tail_volume_coefficient' ,    'summary.vertical_tail_volume_coefficient'                            ],
        [ 'horizontal_tail_volume_coefficient',   'summary.horizontal_tail_volume_coefficient'                          ],
        [ 'wing_max_cl_norm'                 ,    'summary.maximum_cl_norm'                                             ],
        [ 'design_range_fuel_margin'         ,    'summary.design_range_fuel_margin'                                    ],
        [ 'takeoff_field_length'             ,    'summary.takeoff_field_length'                                        ],
        [ 'landing_field_length'             ,    'summary.landing_field_length'                                        ],
        [ 'short_takeoff_field_length'       ,    'summary.short_takeoff_field_length'                                  ],
        [ '2nd_segment_climb_max_range'      ,    'summary.second_segment_climb_gradient_takeoff'                       ],
        [ '2nd_segment_climb_short_field'    ,    'summary.second_segment_climb_gradient_short_field'                   ],
        [ 'max_throttle'                     ,    'summary.max_throttle'                                                ],
        [ 'short_field_fuel_margin'          ,    'summary.short_field_fuel_margin'                                     ],
        [ 'max_range_fuel_margin'            ,    'summary.max_range_fuel_margin'                                       ],
        [ 'max_range'                        ,    'missions.max_range_distance'                                         ],
        [ 'MZFW consistency'                 ,    'summary.MZFW_consistency'                                            ],
        [ 'MZFW_ratio'                       ,    'MZFW_ratio'                                                          ],
        [ 'noise_takeoff_speed_increase'     ,    'noise_V2_increase'                                                   ],
        [ 'noise_cutback_altitude'           ,    'missions.takeoff.segments.climb.altitude_end'                        ],
        [ 'noise_cumulative_margin'          ,    'summary.noise_margin'                                                ],
        [ 'weighted_sum_objective'           ,    'summary.weighted_sum_objective'                                      ],
    ]

    # -------------------------------------------------------------------
    #  Vehicles
    # -------------------------------------------------------------------
    vehicle = vehicle_setup()
    nexus.vehicle_configurations = configs_setup(vehicle)
    

    # -------------------------------------------------------------------
    #  Analyses
    # -------------------------------------------------------------------
    nexus.analyses = Noise_Analyses.setup(nexus.vehicle_configurations)


    # -------------------------------------------------------------------
    #  Missions
    # -------------------------------------------------------------------
    nexus.missions = Noise_Missions.setup(nexus.analyses)

    # -------------------------------------------------------------------
    #  New Regression Flag
    # -------------------------------------------------------------------
    nexus.save_data = generate_new_truth_data

    # -------------------------------------------------------------------
    #  Procedure
    # -------------------------------------------------------------------
    nexus.procedure = Noise_Procedure.setup()

    # -------------------------------------------------------------------
    #  Summary
    # -------------------------------------------------------------------
    nexus.summary = Data()

    return nexus


if __name__ == '__main__':
    main()<|MERGE_RESOLUTION|>--- conflicted
+++ resolved
@@ -40,11 +40,7 @@
     # Compare with truth values
     noise_cumulative_margin        = objectives[0]
     actual                         = Data()
-<<<<<<< HEAD
-    actual.noise_cumulative_margin = 21.59438594121312
-=======
-    actual.noise_cumulative_margin = 21.064232784520357
->>>>>>> 0aacc7e7
+    actual.noise_cumulative_margin = 21.586738829964858
 
 
     error                         = Data()
