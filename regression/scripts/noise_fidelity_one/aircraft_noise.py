# aircraft_noise.py
#
# Created: Apr 2021, M. Clarke 

""" setup file for the X57-Maxwell Electric Aircraft to valdiate noise in a climb segment
"""
 
# ----------------------------------------------------------------------
#   Imports
# ----------------------------------------------------------------------

import SUAVE
from SUAVE.Core import Units 
import numpy as np    
from SUAVE.Core import Data 
from SUAVE.Plots.Performance.Mission_Plots import *   
from SUAVE.Methods.Performance.estimate_stall_speed import estimate_stall_speed
from SUAVE.Methods.Geometry.Two_Dimensional.Planform import wing_planform
from SUAVE.Methods.Noise.Certification import sideline_noise, flyover_noise, approach_noise
from SUAVE.Methods.Noise.Fidelity_One.Noise_Tools.generate_microphone_points import generate_building_microphone_points 
import matplotlib.pyplot as plt 

import sys

sys.path.append('../Vehicles')
# the analysis functions 
 
from X57_Maxwell_Mod2  import vehicle_setup as  X57_vehicle_setup
from X57_Maxwell_Mod2  import configs_setup as  X57_configs_setup  
from Boeing_737        import vehicle_setup as  B737_vehicle_setup 
from Boeing_737        import configs_setup as  B737_configs_setup 

# ----------------------------------------------------------------------
#   Main
# ----------------------------------------------------------------------

def main():   
    # ----------------------------------------------------------------------
    # SUAVE Frequency Domain Propeller Aircraft Noise Model 
    # ---------------------------------------------------------------------- 
    configs, analyses = X57_full_setup()  
    
    configs.finalize()
    analyses.finalize()   
    
    # mission analysis
    mission = analyses.missions.base
    X57_results = mission.evaluate()  
    
    # plot the results
    X57_filename = "X57_Noise"
    plot_results(X57_results,X57_filename)  
    
    # SPL of rotor check during hover
    print('\n\n SUAVE Frequency Domain Propeller Aircraft Noise Model')
<<<<<<< HEAD
    X57_SPL        = X57_results.segments.ica.conditions.noise.total_SPL_dBA[3][0]
    X57_SPL_true   = 62.49155297215437

=======
    X57_SPL        = X57_results.segments.departure_end_of_runway.conditions.noise.total_SPL_dBA[0][0]
    X57_SPL_true   = 66.42462666684563
    
>>>>>>> 01fba40f
    print(X57_SPL) 
    X57_diff_SPL   = np.abs(X57_SPL - X57_SPL_true)
    print('SPL difference')
    print(X57_diff_SPL)
    assert np.abs((X57_SPL - X57_SPL_true)/X57_SPL_true) < 1e-3   # lower tolerance for highly machine tolerance sensitive computation
    
    # ----------------------------------------------------------------------
    # SAE Turbofan Aircraft Noise Model 
    # ---------------------------------------------------------------------- 
    configs, analyses = B737_full_setup() 

    configs.finalize()
    analyses.finalize()   
    
    # mission analysis
    mission       = analyses.missions.base
    B737_results  = mission.evaluate()  
    
    # certification calculations  
    sideline_SPL  = sideline_noise(analyses,configs) 
    flyover_SPL   = flyover_noise(analyses,configs)  
    approach_SPL  = approach_noise(analyses,configs) 
    
    # SPL of rotor check during hover
    print('\n\n SAE Turbofan Aircraft Noise Model')
    B737_SPL        = B737_results.segments.climb_1.conditions.noise.total_SPL_dBA[3][0]
    B737_SPL_true   = 27.760566836483815
    print(B737_SPL) 
    B737_diff_SPL   = np.abs(B737_SPL - B737_SPL_true)
    print('SPL difference')
    print(B737_diff_SPL)
    assert np.abs((B737_SPL - B737_SPL_true)/B737_SPL_true) < 1e-6    
    return     
 
# ----------------------------------------------------------------------
#   Analysis Setup
# ----------------------------------------------------------------------  
def X57_full_setup():

    # vehicle data
    vehicle  = X57_vehicle_setup()
    
    # change identical propeller flag for regression coverage even though propellers are identical 
    vehicle.networks.battery_propeller.identical_propellers = False
    
    # Set up configs
    configs  = X57_configs_setup(vehicle)

    # vehicle analyses
    configs_analyses = analyses_setup(configs)

    # mission analyses
    mission  = X57_mission_setup(configs_analyses,vehicle)
    missions_analyses = X57_missions_setup(mission)

    analyses = SUAVE.Analyses.Analysis.Container()
    analyses.configs  = configs_analyses
    analyses.missions = missions_analyses

    return configs, analyses
 

# ----------------------------------------------------------------------
#   Analysis Setup
# ----------------------------------------------------------------------  
def B737_full_setup():

    # vehicle data
    vehicle  = B737_vehicle_setup()
    vehicle.wings.main_wing.control_surfaces.flap.configuration_type = 'triple_slotted'  
    vehicle.wings.main_wing.high_lift = True
    vehicle.wings.main_wing = wing_planform(vehicle.wings.main_wing)
    
    # Set up configs
    configs  = B737_configs_setup(vehicle)

    # vehicle analyses
    configs_analyses = analyses_setup(configs)

    # mission analyses
    mission  = B737_mission_setup(configs_analyses)
    missions_analyses = B737_missions_setup(mission,configs_analyses )

    analyses = SUAVE.Analyses.Analysis.Container()
    analyses.configs  = configs_analyses
    analyses.missions = missions_analyses

    return configs, analyses 

def base_analysis(vehicle):

    # ------------------------------------------------------------------
    #   Initialize the Analyses
    # ------------------------------------------------------------------     
    analyses = SUAVE.Analyses.Vehicle()

    # ------------------------------------------------------------------
    #  Basic Geometry Relations
    sizing = SUAVE.Analyses.Sizing.Sizing()
    sizing.features.vehicle = vehicle
    analyses.append(sizing)

    # ------------------------------------------------------------------
    #  Weights
    weights = SUAVE.Analyses.Weights.Weights_Transport()
    weights.vehicle = vehicle
    analyses.append(weights)

    # ------------------------------------------------------------------
    #  Aerodynamics Analysis
    aerodynamics = SUAVE.Analyses.Aerodynamics.Fidelity_Zero() 
    aerodynamics.geometry = vehicle
    aerodynamics.settings.drag_coefficient_increment = 0.0000 
    analyses.append(aerodynamics)

    # ------------------------------------------------------------------
    #  Noise Analysis
    noise = SUAVE.Analyses.Noise.Fidelity_One()   
    noise.geometry = vehicle  
    urban_canyon_microphone_array,building_locations,building_dimensions,N_x,N_y,N_z = urban_canyon_microphone_setup() 
    noise.settings.urban_canyon_microphone_locations    = urban_canyon_microphone_array
    noise.settings.urban_canyon_building_locations      = building_locations
    noise.settings.urban_canyon_building_dimensions     = building_dimensions
    noise.settings.urban_canyon_microphone_x_resolution = N_x 
    noise.settings.urban_canyon_microphone_y_resolution = N_y
    noise.settings.urban_canyon_microphone_z_resolution = N_z  
    noise.settings.level_ground_microphone_x_resolution = 2
    noise.settings.level_ground_microphone_y_resolution = 2        
    analyses.append(noise)

    # ------------------------------------------------------------------
    #  Energy
    energy= SUAVE.Analyses.Energy.Energy()
    energy.network = vehicle.networks 
    analyses.append(energy)

    # ------------------------------------------------------------------
    #  Planet Analysis
    planet = SUAVE.Analyses.Planets.Planet()
    analyses.append(planet)

    # ------------------------------------------------------------------
    #  Atmosphere Analysis
    atmosphere = SUAVE.Analyses.Atmospheric.US_Standard_1976()
    atmosphere.features.planet = planet.features
    analyses.append(atmosphere)   

    # done!
    return analyses   
# ----------------------------------------------------------------------
#   Define the Vehicle Analyses
# ----------------------------------------------------------------------

def analyses_setup(configs):

    analyses = SUAVE.Analyses.Analysis.Container()

    # build a base analysis for each config
    for tag,config in configs.items():
        analysis = base_analysis(config)
        analyses[tag] = analysis

    return analyses 


def simple_sizing(configs):

    base = configs.base
    base.pull_base()

    # wing areas
    for wing in base.wings:
        wing.areas.wetted   = 1.75 * wing.areas.reference
        wing.areas.exposed  = 0.8  * wing.areas.wetted
        wing.areas.affected = 0.6  * wing.areas.wetted


    # diff the new data
    base.store_diff()

    # done!
    return
 
# ----------------------------------------------------------------------
#   Define the Mission
# ----------------------------------------------------------------------

def urban_canyon_microphone_setup():  
    
    # define building locations 
    building_locations  = [[200,150,0],[400,-200,0]] # [[x,y,z]]     
     
    # define building dimensions  
    building_dimensions = [[100,200,75],[160,160,90]] # [[length,width,height]]     
    
    N_X = 2
    N_Y = 2
    N_Z = 2
    mic_locations  = generate_building_microphone_points(building_locations,building_dimensions,N_x = N_X ,N_y = N_Y ,N_z = N_Z ) 
     
    return mic_locations,building_locations ,building_dimensions,N_X ,N_Y ,N_Z 

def X57_mission_setup(analyses,vehicle):  
    

    # Determine Stall Speed 
    vehicle_mass   = vehicle.mass_properties.max_takeoff
    reference_area = vehicle.reference_area
    altitude       = 0.0 
    CL_max         = 1.2  
    Vstall         = estimate_stall_speed(vehicle_mass,reference_area,altitude,CL_max)   
    
    # ------------------------------------------------------------------
    #   Initialize the Mission
    # ------------------------------------------------------------------
    mission = SUAVE.Analyses.Mission.Sequential_Segments()
    mission.tag = 'mission'

    # airport
    airport = SUAVE.Attributes.Airports.Airport()
    airport.altitude   =  0. * Units.ft
    airport.delta_isa  =  0.0
    airport.atmosphere = SUAVE.Attributes.Atmospheres.Earth.US_Standard_1976()

    mission.airport = airport    

    # unpack Segments module
    Segments = SUAVE.Analyses.Mission.Segments 
    
    # base segment
    base_segment                                             = Segments.Segment()
    ones_row                                                 = base_segment.state.ones_row 
    base_segment.process.initialize.initialize_battery       = SUAVE.Methods.Missions.Segments.Common.Energy.initialize_battery
    base_segment.process.iterate.conditions.planet_position  = SUAVE.Methods.skip
    base_segment.state.numerics.number_control_points        = 4   
    
    # ------------------------------------------------------------------
    #   Departure End of Runway Segment Flight 1 : 
    # ------------------------------------------------------------------ 
    segment = Segments.Climb.Linear_Speed_Constant_Rate(base_segment) 
    segment.tag = 'Departure_End_of_Runway'    
    segment.analyses.extend( analyses.base )      
    segment.altitude_start                                   = 0.0 * Units.feet
    segment.altitude_end                                     = 50.0 * Units.feet
    segment.air_speed_start                                  = Vstall*1.1 
    segment.air_speed_end                                    = Vstall*1.2       
    segment.climb_rate                                       = 600 * Units['ft/min']  
    segment.state.unknowns.throttle                          = 0.75 * ones_row(1)  
    segment = vehicle.networks.battery_propeller.add_unknowns_and_residuals_to_segment(segment,  initial_power_coefficient = 0.005)  
    mission.append_segment(segment) 

    return mission

def B737_mission_setup(analyses): 
    # ------------------------------------------------------------------
    #   Initialize the Mission
    # ------------------------------------------------------------------

    mission = SUAVE.Analyses.Mission.Sequential_Segments()
    mission.tag = 'base_mission'

    #airport
    airport = SUAVE.Attributes.Airports.Airport()
    airport.altitude   =  0.0  * Units.ft
    airport.delta_isa  =  0.0
    airport.atmosphere = SUAVE.Attributes.Atmospheres.Earth.US_Standard_1976()

    mission.airport = airport    

    # unpack Segments module
    Segments = SUAVE.Analyses.Mission.Segments

    # base segment
    base_segment = Segments.Segment()


    # ------------------------------------------------------------------
    #   First Climb Segment: constant Mach, constant segment angle 
    # ------------------------------------------------------------------

    segment = Segments.Climb.Constant_Speed_Constant_Rate(base_segment)
    segment.tag = "climb_1"

    segment.analyses.extend( analyses.takeoff )
    
    ones_row = segment.state.ones_row
    segment.state.unknowns.body_angle = ones_row(1) * 5. * Units.deg      

    segment.altitude_start = 0.001   * Units.km
    segment.altitude_end   = 3.0   * Units.km
    segment.air_speed      = 125.0 * Units['m/s']
    segment.climb_rate     = 6.0   * Units['m/s']

    # add to misison
    mission.append_segment(segment)


    # ------------------------------------------------------------------
    #   Second Climb Segment: constant Speed, constant segment angle 
    # ------------------------------------------------------------------    

    segment = Segments.Climb.Constant_Speed_Constant_Rate(base_segment)
    segment.tag = "climb_2"

    segment.analyses.extend( analyses.cutback )

    segment.altitude_end   = 8.0   * Units.km
    segment.air_speed      = 190.0 * Units['m/s']
    segment.climb_rate     = 6.0   * Units['m/s']

    # add to mission
    mission.append_segment(segment)


    # ------------------------------------------------------------------
    #   Third Climb Segment: constant Mach, constant segment angle 
    # ------------------------------------------------------------------    

    segment = Segments.Climb.Constant_Speed_Constant_Rate(base_segment)
    segment.tag = "climb_3"

    segment.analyses.extend( analyses.base )

    segment.altitude_end = 10.668 * Units.km
    segment.air_speed    = 226.0  * Units['m/s']
    segment.climb_rate   = 3.0    * Units['m/s']

    # add to mission
    mission.append_segment(segment)


    # ------------------------------------------------------------------    
    #   Cruise Segment: constant speed, constant altitude
    # ------------------------------------------------------------------    

    segment = Segments.Cruise.Constant_Speed_Constant_Altitude(base_segment)
    segment.tag = "cruise"

    segment.analyses.extend( analyses.base )

    segment.air_speed  = 230.412 * Units['m/s']
    segment.distance   = (3933.65 + 770 - 92.6) * Units.km

    # add to mission
    mission.append_segment(segment)


    # ------------------------------------------------------------------
    #   First Descent Segment: consant speed, constant segment rate
    # ------------------------------------------------------------------

    segment = Segments.Descent.Constant_Speed_Constant_Rate(base_segment)
    segment.tag = "descent_1"

    segment.analyses.extend( analyses.base )

    segment.altitude_end = 8.0   * Units.km
    segment.air_speed    = 220.0 * Units['m/s']
    segment.descent_rate = 4.5   * Units['m/s']

    # add to mission
    mission.append_segment(segment)


    # ------------------------------------------------------------------
    #   Second Descent Segment: consant speed, constant segment rate
    # ------------------------------------------------------------------

    segment = Segments.Descent.Constant_Speed_Constant_Rate(base_segment)
    segment.tag = "descent_2"

    segment.analyses.extend( analyses.base )

    segment.altitude_end = 6.0   * Units.km
    segment.air_speed    = 195.0 * Units['m/s']
    segment.descent_rate = 5.0   * Units['m/s']

    # add to mission
    mission.append_segment(segment)


    # ------------------------------------------------------------------
    #   Third Descent Segment: consant speed, constant segment rate
    # ------------------------------------------------------------------

    segment = Segments.Descent.Constant_Speed_Constant_Rate(base_segment)
    segment.tag = "descent_3"

    segment.analyses.extend( analyses.base )

    segment.altitude_end = 4.0   * Units.km
    segment.air_speed    = 170.0 * Units['m/s']
    segment.descent_rate = 5.0   * Units['m/s']

    # add to mission
    mission.append_segment(segment)


    # ------------------------------------------------------------------
    #   Fourth Descent Segment: consant speed, constant segment rate
    # ------------------------------------------------------------------

    segment = Segments.Descent.Constant_Speed_Constant_Rate(base_segment)
    segment.tag = "descent_4"

    segment.analyses.extend( analyses.base )

    segment.altitude_end = 2.0   * Units.km
    segment.air_speed    = 150.0 * Units['m/s']
    segment.descent_rate = 5.0   * Units['m/s']


    # add to mission
    mission.append_segment(segment)



    # ------------------------------------------------------------------
    #   Fifth Descent Segment: consant speed, constant segment rate
    # ------------------------------------------------------------------

    segment = Segments.Descent.Constant_Speed_Constant_Rate(base_segment)
    segment.tag = "descent_5"

    segment.analyses.extend( analyses.landing)

    segment.altitude_end = 0.0   * Units.km
    segment.air_speed    = 145.0 * Units['m/s']
    segment.descent_rate = 3.0   * Units['m/s']


    # append to mission
    mission.append_segment(segment)

    # ------------------------------------------------------------------
    #   Mission definition complete    
    # ------------------------------------------------------------------

    return mission 

def X57_missions_setup(base_mission):

    # the mission container
    missions = SUAVE.Analyses.Mission.Mission.Container()

    # ------------------------------------------------------------------
    #   Base Mission
    # ------------------------------------------------------------------
    missions.base = base_mission

    # done!
    return missions  



def B737_missions_setup(base_mission,analyses):

    # the mission container
    missions = SUAVE.Analyses.Mission.Mission.Container()

    # ------------------------------------------------------------------
    #   Base Mission
    # ------------------------------------------------------------------ 
    missions.base = base_mission


    # ------------------------------------------------------------------
    #   Mission for Constrained Fuel
    # ------------------------------------------------------------------    
    fuel_mission           = SUAVE.Analyses.Mission.Mission() 
    fuel_mission.tag       = 'fuel'
    fuel_mission.range     = 1277. * Units.nautical_mile
    fuel_mission.payload   = 19000.
    missions.append(fuel_mission)    


    # ------------------------------------------------------------------
    #   Mission for Constrained Short Field
    # ------------------------------------------------------------------    
    short_field            = SUAVE.Analyses.Mission.Mission(base_mission) 
    short_field.tag        = 'short_field'  
    
    airport                = SUAVE.Attributes.Airports.Airport()
    airport.altitude       =  0.0  * Units.ft
    airport.delta_isa      =  0.0
    airport.atmosphere     = SUAVE.Attributes.Atmospheres.Earth.US_Standard_1976()
    airport.available_tofl = 1500.
    short_field.airport    = airport    
    missions.append(short_field)
    
    
    # ------------------------------------------------------------------
    #   Mission for Fixed Payload
    # ------------------------------------------------------------------    
    payload         = SUAVE.Analyses.Mission.Mission()  
    payload.tag     = 'payload'
    payload.range   = 2316. * Units.nautical_mile
    payload.payload = 19000.
    missions.append(payload)

    
    # ------------------------------------------------------------------
    #   Mission for Takeoff Noise
    # ------------------------------------------------------------------    
    takeoff                           = SUAVE.Analyses.Mission.Sequential_Segments()
    takeoff.tag                       = 'takeoff'   
                                      
    # airport                          
    airport                           = SUAVE.Attributes.Airports.Airport()
    airport.altitude                  =  0.0  * Units.ft
    airport.delta_isa                 =  0.0
    airport.atmosphere                = SUAVE.Analyses.Atmospheric.US_Standard_1976()
    takeoff.airport                   = airport    

    # unpack Segments module
    Segments                          = SUAVE.Analyses.Mission.Segments 
    base_segment                      = Segments.Segment()  
    atmosphere                        = SUAVE.Attributes.Atmospheres.Earth.US_Standard_1976()
    planet                            = SUAVE.Attributes.Planets.Earth() 
    
    # Climb Segment: Constant throttle, constant speed
    segment                           = Segments.Climb.Constant_Throttle_Constant_Speed(base_segment)
    segment.tag                       = "climb"    
    segment.analyses.extend(analyses.base ) 
    segment.atmosphere                = atmosphere    
    segment.planet                    = planet 
    segment.altitude_start            =  35. *  Units.fts
    segment.altitude_end              = 304.8 *  Units.meter
    segment.air_speed                 = 85.4 * Units['m/s']
    segment.throttle                  = 1.  
    ones_row                          = segment.state.ones_row  
    takeoff.append_segment(segment)

    # Cutback Segment: Constant speed, constant segment angle
    segment                           = Segments.Climb.Constant_Speed_Constant_Angle(base_segment)
    segment.tag                       = "cutback"   
    segment.atmosphere                = atmosphere    
    segment.planet                    = planet     
    segment.analyses.extend(analyses.base )
    segment.air_speed                 = 85.4 * Units['m/s']
    segment.climb_angle               = 2.86  * Units.degrees 
    takeoff.append_segment(segment)  
    
    # append mission 
    missions.append(takeoff)

    # ------------------------------------------------------------------
    #   Mission for Sideline Noise
    # ------------------------------------------------------------------     
    sideline_takeoff                  = SUAVE.Analyses.Mission.Sequential_Segments()
    sideline_takeoff.tag              = 'sideline_takeoff'   
    sideline_takeoff.airport          = airport  
    segment                           = Segments.Climb.Constant_Throttle_Constant_Speed(base_segment)
    segment.tag                       = "climb"    
    segment.analyses.extend(analyses.base)
    segment.atmosphere                = atmosphere    
    segment.planet                    = planet     
    segment.altitude_start            =  35. *  Units.fts
    segment.altitude_end              = 1600 *  Units.fts
    segment.air_speed                 = 85.4 * Units['m/s']
    segment.throttle                  = 1.  
    ones_row                          = segment.state.ones_row
    segment.state.unknowns.body_angle = ones_row(1) * 12. * Units.deg  
    segment.state.unknowns.wind_angle = ones_row(1) * 5. * Units.deg  
    sideline_takeoff.append_segment(segment)   
    
    missions.append(sideline_takeoff)
    
    # -------------------   -----------------------------------------------
    #   Mission for Landing Noise
    # ------------------------------------------------------------------    
    landing                           = SUAVE.Analyses.Mission.Sequential_Segments()
    landing.tag                       = 'landing'   
    landing.airport                   = airport      
    segment                           = Segments.Descent.Constant_Speed_Constant_Angle(base_segment)
    segment.tag                       = "descent"
    segment.analyses.extend(analyses.base ) 
    segment.atmosphere                = atmosphere    
    segment.planet                    = planet     
    segment.altitude_start            = 2.0   * Units.km
    segment.altitude_end              = 0.
    segment.air_speed                 = 67. * Units['m/s']
    segment.descent_angle             = 3.0   * Units.degrees  
    landing.append_segment(segment)
        
    missions.append(landing)
    
    return missions  

def plot_results(results,filename):   
    
    # Plot noise level
    plot_ground_noise_levels(results,save_filename = filename)
    
    # Plot noise contour
    plot_flight_profile_noise_contours(results,save_filename = filename + 'contour',show_figure=False)  # show figure set to false for regression.
                        
    return  

if __name__ == '__main__': 
    main()    
    plt.show()<|MERGE_RESOLUTION|>--- conflicted
+++ resolved
@@ -53,15 +53,10 @@
     
     # SPL of rotor check during hover
     print('\n\n SUAVE Frequency Domain Propeller Aircraft Noise Model')
-<<<<<<< HEAD
-    X57_SPL        = X57_results.segments.ica.conditions.noise.total_SPL_dBA[3][0]
-    X57_SPL_true   = 62.49155297215437
-
-=======
+
     X57_SPL        = X57_results.segments.departure_end_of_runway.conditions.noise.total_SPL_dBA[0][0]
     X57_SPL_true   = 66.42462666684563
     
->>>>>>> 01fba40f
     print(X57_SPL) 
     X57_diff_SPL   = np.abs(X57_SPL - X57_SPL_true)
     print('SPL difference')
