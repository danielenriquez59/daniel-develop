# Slipstream_Test.py
#
# Created:  Mar 2019, M. Clarke
# Modified: Jun 2021, R. Erhard
#           Feb 2022, R. Erhard

""" setup file for a cruise segment of the NASA X-57 Maxwell (Twin Engine Variant) Electric Aircraft
"""
# ----------------------------------------------------------------------
#   Imports
# ----------------------------------------------------------------------

import SUAVE
from SUAVE.Core import Units, Data

import numpy as np
import pylab as plt
import sys

from SUAVE.Plots.Performance.Mission_Plots import *
from SUAVE.Plots.Geometry.plot_vehicle import plot_vehicle
from SUAVE.Plots.Geometry.plot_vehicle_vlm_panelization  import plot_vehicle_vlm_panelization

from SUAVE.Analyses.Propulsion.Rotor_Wake_Fidelity_One import Rotor_Wake_Fidelity_One
from SUAVE.Methods.Aerodynamics.Common.Fidelity_Zero.Lift.VLM import  VLM  
from SUAVE.Analyses.Aerodynamics import Vortex_Lattice


sys.path.append('../Vehicles')
from X57_Maxwell_Mod2 import vehicle_setup, configs_setup
from Stopped_Rotor import vehicle_setup as V2
from Stopped_Rotor import configs_setup as configs2

import time

# ----------------------------------------------------------------------
#   Main
# ----------------------------------------------------------------------

def main():
    # fidelity zero wakes
    t0=time.time()
    Propeller_Slipstream(wake_fidelity=0,identical_props=True)
    print((time.time()-t0)/60)
    
    # fidelity one wakes
    t0=time.time()
    Propeller_Slipstream(wake_fidelity=1,identical_props=True)  
    print((time.time()-t0)/60)
    
    t0=time.time()
    Propeller_Slipstream(wake_fidelity=1,identical_props=False)  
    print((time.time()-t0)/60)
    
    # include slipstream
    Lift_Rotor_Slipstream(wake_fidelity=0)
    
    return


def Propeller_Slipstream(wake_fidelity,identical_props):
    # setup configs, analyses
    configs, analyses  = X57_setup(wake_fidelity=wake_fidelity, identical_props=identical_props)
    
    # finalize configs
    configs.finalize()
    analyses.finalize()

    # mission analysis
    mission = analyses.missions.base
    results = mission.evaluate()
    
    # check regression values
    if wake_fidelity==0:
        regress_1a(results,configs)
    elif wake_fidelity==1:
        regress_1b(results, configs)
    
    return

def regress_1a(results, configs):
    # Regression for Stopped Rotor Test (using Fidelity Zero wake model)
    lift_coefficient            = results.segments.cruise.conditions.aerodynamics.lift_coefficient[1][0]
    sectional_lift_coeff        = results.segments.cruise.conditions.aerodynamics.lift_breakdown.inviscid_wings_sectional[0]
    
    # lift coefficient and sectional lift coefficient check
    lift_coefficient_true       = 0.43768245404117523
    sectional_lift_coeff_true   = np.array([ 4.41918141e-01,  3.93826079e-01,  3.57544475e-01,  3.00916953e-01,
                                             5.79957579e-02,  4.41918156e-01,  3.93826087e-01,  3.57544519e-01,
                                             3.00917150e-01,  5.79957818e-02, -7.86775230e-02, -7.55998225e-02,
                                            -6.69811421e-02, -5.08736530e-02, -3.04987429e-02, -7.86775380e-02,
                                            -7.55998465e-02, -6.69811824e-02, -5.08737077e-02, -3.04987532e-02,
                                            -1.97703006e-15, -7.67234643e-16, -5.67115098e-16, -4.37274420e-16,
                                            -2.80981158e-16])

    diff_CL = np.abs(lift_coefficient  - lift_coefficient_true)
    print('CL difference')
    print(diff_CL)

    diff_Cl   = np.abs(sectional_lift_coeff - sectional_lift_coeff_true)
    print('Cl difference')
    print(diff_Cl)
    
    assert np.abs(lift_coefficient  - lift_coefficient_true) < 1e-6
    assert  np.max(np.abs(sectional_lift_coeff - sectional_lift_coeff_true)) < 1e-6

    # plot results, vehicle, and vortex distribution
    plot_mission(results,configs.base)
    plot_vehicle(configs.base, save_figure = False, plot_control_points = False)
    plot_vehicle_vlm_panelization(configs.base, save_figure=False, plot_control_points=True)
              
    return

def regress_1b(results, configs):
    # Regression for Stopped Rotor Test (using Fidelity Zero wake model)
    lift_coefficient            = results.segments.cruise.conditions.aerodynamics.lift_coefficient[1][0]
    sectional_lift_coeff        = results.segments.cruise.conditions.aerodynamics.lift_breakdown.inviscid_wings_sectional[0]
    
    # lift coefficient and sectional lift coefficient check
    lift_coefficient_true       = 0.43754882067868917
    sectional_lift_coeff_true   = np.array([ 4.40783762e-01,  3.58418575e-01,  3.53731767e-01,  3.05377941e-01,
                                             5.87221701e-02,  4.49249435e-01,  3.95108681e-01,  3.67248534e-01,
                                             3.11383278e-01,  5.98984462e-02, -6.58338027e-02, -6.26213370e-02,
                                            -5.53134063e-02, -4.11543791e-02, -2.42887824e-02, -7.24163411e-02,
                                            -7.02015156e-02, -6.15927770e-02, -4.62903773e-02, -2.76006287e-02,
                                             3.50583837e-07,  1.98446900e-09,  1.57066352e-09,  4.03406286e-09,
                                             2.45046493e-09])

    diff_CL = np.abs(lift_coefficient  - lift_coefficient_true)
    print('CL difference')
    print(diff_CL)

    diff_Cl   = np.abs(sectional_lift_coeff - sectional_lift_coeff_true)

    print('Cl difference')
    print(diff_Cl)
    
    assert np.abs(lift_coefficient  - lift_coefficient_true) < 1e-6
    assert  np.max(np.abs(sectional_lift_coeff - sectional_lift_coeff_true)) < 1e-6

    # plot results, vehicle, and vortex distribution
    plot_mission(results,configs.base)
    plot_vehicle(configs.base, save_figure = False, plot_control_points = False)
    plot_vehicle_vlm_panelization(configs.base, save_figure=False, plot_control_points=True)
              
    return


def Lift_Rotor_Slipstream(wake_fidelity):
    # setup configs, analyses
    vehicle = Stopped_Rotor_vehicle(wake_fidelity=wake_fidelity, identical_props=True)
    
    # evaluate single point
    state = SUAVE.Analyses.Mission.Segments.Conditions.State()
    state.conditions = SUAVE.Analyses.Mission.Segments.Conditions.Aerodynamics()    
    AoA                                                 = 4 * Units.deg*np.ones((1,1))  
    state.conditions.freestream.mach_number             = 0.15      * np.ones_like(AoA) 
    state.conditions.freestream.density                 = 1.21      * np.ones_like(AoA) 
    state.conditions.freestream.dynamic_viscosity       = 1.79      * np.ones_like(AoA) 
    state.conditions.freestream.temperature             = 288.      * np.ones_like(AoA) 
    state.conditions.freestream.pressure                = 99915.9   * np.ones_like(AoA) 
    state.conditions.freestream.reynolds_number         = 3453930.8 * np.ones_like(AoA)
    state.conditions.freestream.velocity                = 51.1      * np.ones_like(AoA) 
    state.conditions.aerodynamics.angle_of_attack       = AoA  
    state.conditions.frames                             = Data()  
    state.conditions.frames.inertial                    = Data()  
    state.conditions.frames.body                        = Data()  
    state.conditions.use_Blade_Element_Theory           = False
    state.conditions.frames.body.transform_to_inertial  = np.array([[[1., 0., 0],[0., 1., 0.],[0., 0., 1.]]]) 
    state.conditions.propulsion.throttle                = np.ones((1,1))
    velocity_vector                                     = np.array([[51.1, 0. ,0.]])
    state.conditions.frames.inertial.velocity_vector    = np.tile(velocity_vector,(1,1)) 
    
    
    settings = simulation_settings()
    
    # run propeller and rotor

    prop = vehicle.networks.lift_cruise.propellers.propeller
    prop.inputs.omega = np.ones((1,1)) * 1200.
    F, Q, P, Cp ,  outputs , etap = prop.spin(state.conditions) 
    prop.outputs = outputs
    
    rot = vehicle.networks.lift_cruise.lift_rotors.lift_rotor
    rot.inputs.omega  = np.ones((1,1)) * 250.
   
    # =========================================================================================================
    # Run Propeller model 
    # =========================================================================================================
    F, Q, P, Cp ,  outputs , etap = rot.spin(state.conditions) 
    
    # append outputs for identical rotors
    for r in vehicle.networks.lift_cruise.lift_rotors:
        r.outputs = outputs 

    # =========================================================================================================
    # Run VLM with slipstream
    # =========================================================================================================    
    results =  VLM(state.conditions,settings,vehicle)
    
    # check regression values
    regress_2(results)

    plot_vehicle(vehicle, save_figure = False, plot_control_points = False)    
    
    return


def regress_2(results):

<<<<<<< HEAD
    CL_truth  = 0.41618253
    CDi_truth = 0.00703032
    CM_truth  = 0.32351636
=======
    CL_truth  = 0.41609632
    CDi_truth = 0.00826812
    CM_truth  = 0.06915052
>>>>>>> 7c6f1dc4
    
    CL  = results.CL
    CDi = results.CDi
    CM  = results.CM
    
    assert(np.abs(CL_truth  - CL)  < 1e-6)
    assert(np.abs(CDi_truth - CDi) < 1e-6)
    assert(np.abs(CM_truth  - CM)  < 1e-6)
    
    return

def plot_mission(results,vehicle):

    # Plot surface pressure coefficient
    plot_surface_pressure_contours(results,vehicle)

    # Plot lift distribution
    plot_lift_distribution(results,vehicle)

    # Create Video Frames
    create_video_frames(results,vehicle, save_figure = False)

    return


# ----------------------------------------------------------------------
#   Analysis Setup
# ----------------------------------------------------------------------

def X57_setup(wake_fidelity, identical_props):

    # vehicle data
    vehicle  = vehicle_setup()
    # update wake method and rotation direction of rotors:
    props = vehicle.networks.battery_propeller.propellers
    for p in props:
        p.rotation = -1
        if wake_fidelity==1:
            p.Wake = Rotor_Wake_Fidelity_One()   
            p.Wake.wake_settings.number_rotor_rotations = 1  # reduced for regression speed
            p.Wake.wake_settings.number_steps_per_rotation = 24  # reduced for regression speed
            

    # test for non-identical propellers
    if not identical_props:
        vehicle.networks.battery_propeller.identical_propellers = False
    configs  = configs_setup(vehicle)

    # vehicle analyses
    configs_analyses = analyses_setup(configs)

    # mission analyses
    mission  = X57_mission_setup(configs_analyses,vehicle)
    missions_analyses = missions_setup(mission)

    analyses = SUAVE.Analyses.Analysis.Container()
    analyses.configs  = configs_analyses
    analyses.missions = missions_analyses

    return configs, analyses

# ----------------------------------------------------------------------
#   Define the Vehicle Analyses
# ----------------------------------------------------------------------

def analyses_setup(configs):

    analyses = SUAVE.Analyses.Analysis.Container()

    # build a base analysis for each config
    for tag,config in configs.items():
        analysis = base_analysis(config)
        analyses[tag] = analysis

    return analyses

def base_analysis(vehicle):

    # ------------------------------------------------------------------
    #   Initialize the Analyses
    # ------------------------------------------------------------------
    analyses = SUAVE.Analyses.Vehicle()

    # ------------------------------------------------------------------
    #  Basic Geometry Relations
    sizing = SUAVE.Analyses.Sizing.Sizing()
    sizing.features.vehicle = vehicle
    analyses.append(sizing)

    # ------------------------------------------------------------------
    #  Weights
    weights = SUAVE.Analyses.Weights.Weights_Transport()
    weights.vehicle = vehicle
    analyses.append(weights)

    # ------------------------------------------------------------------
    #  Aerodynamics Analysis
    aerodynamics = SUAVE.Analyses.Aerodynamics.Fidelity_Zero()
    aerodynamics.settings.use_surrogate              = False
    aerodynamics.settings.propeller_wake_model       = True

    aerodynamics.settings.number_spanwise_vortices   = 5
    aerodynamics.settings.number_chordwise_vortices  = 2
    aerodynamics.geometry                            = vehicle
    aerodynamics.settings.drag_coefficient_increment = 0.0000
    analyses.append(aerodynamics)

    # ------------------------------------------------------------------
    #  Stability Analysis
    stability = SUAVE.Analyses.Stability.Fidelity_Zero()
    stability.geometry = vehicle
    analyses.append(stability)

    # ------------------------------------------------------------------
    #  Energy
    energy= SUAVE.Analyses.Energy.Energy()
    energy.network = vehicle.networks
    analyses.append(energy)

    # ------------------------------------------------------------------
    #  Planet Analysis
    planet = SUAVE.Analyses.Planets.Planet()
    analyses.append(planet)

    # ------------------------------------------------------------------
    #  Atmosphere Analysis
    atmosphere = SUAVE.Analyses.Atmospheric.US_Standard_1976()
    atmosphere.features.planet = planet.features
    analyses.append(atmosphere)

    # done!
    return analyses


# ----------------------------------------------------------------------
#   Define the Mission
# ----------------------------------------------------------------------

def X57_mission_setup(analyses,vehicle):
    net_tag = list(vehicle.networks.keys())[0]
    
    # ------------------------------------------------------------------
    #   Initialize the Mission
    # ------------------------------------------------------------------
    mission = SUAVE.Analyses.Mission.Sequential_Segments()
    mission.tag = 'mission'

    # airport
    airport = SUAVE.Attributes.Airports.Airport()
    airport.altitude   =  0. * Units.ft
    airport.delta_isa  =  0.0
    airport.atmosphere = SUAVE.Attributes.Atmospheres.Earth.US_Standard_1976()

    mission.airport = airport

    # unpack Segments module
    Segments = SUAVE.Analyses.Mission.Segments

    # base segment
    base_segment = Segments.Segment()
    ones_row     = base_segment.state.ones_row
    base_segment.process.iterate.initials.initialize_battery = SUAVE.Methods.Missions.Segments.Common.Energy.initialize_battery
    base_segment.process.iterate.conditions.planet_position  = SUAVE.Methods.skip
    base_segment.state.numerics.number_control_points        = 2

    # ------------------------------------------------------------------
    #   Cruise Segment: constant Speed, constant altitude
    # ------------------------------------------------------------------
    segment = Segments.Cruise.Constant_Speed_Constant_Altitude(base_segment)
    segment.tag = "cruise"
    segment.analyses.extend(analyses.base)
    segment.battery_energy            = vehicle.networks[net_tag].battery.max_energy* 0.7
    segment.altitude                  = 8012 * Units.feet
    segment.air_speed                 = 135. * Units['mph']
    segment.distance                  = 20.  * Units.nautical_mile
    segment.state.unknowns.throttle   = 0.85 * ones_row(1)

    # post-process aerodynamic derivatives in cruise
    segment.process.finalize.post_process.aero_derivatives = SUAVE.Methods.Flight_Dynamics.Static_Stability.compute_aero_derivatives
    
    segment = vehicle.networks[net_tag].add_unknowns_and_residuals_to_segment(segment)

    # add to misison
    mission.append_segment(segment)

    return mission


def missions_setup(base_mission):

    # the mission container
    missions = SUAVE.Analyses.Mission.Mission.Container()

    # ------------------------------------------------------------------
    #   Base Mission
    # ------------------------------------------------------------------

    missions.base = base_mission

    # done!
    return missions


def Stopped_Rotor_vehicle(wake_fidelity, identical_props):

    # vehicle data
    vehicle  = V2()
    # update wake method and rotation direction of rotors:
    props = vehicle.networks.lift_cruise.propellers
    lift_rots = vehicle.networks.lift_cruise.lift_rotors
    for p in props:
        p.rotation = -1
        if wake_fidelity==1:
            p.Wake = Rotor_Wake_Fidelity_One()   
            p.Wake.wake_settings.number_rotor_rotations = 1  # reduced for regression speed
    for r in lift_rots:
        r.rotation = -1
        if wake_fidelity==1:
            r.Wake = Rotor_Wake_Fidelity_One()   
            r.Wake.wake_settings.number_rotor_rotations = 1  # reduced for regression speed      

    # test for non-identical propellers
    if not identical_props:
        vehicle.networks.lift_cruise.identical_propellers = False
        vehicle.networks.lift_cruise.identical_lift_rotors = False

    return vehicle


def simulation_settings():
    settings = Vortex_Lattice().settings  
    settings.number_spanwise_vortices                 = 15
    settings.number_chordwise_vortices                = 1
    settings.use_surrogate                            = False    
    settings.propeller_wake_model                     = True 
    settings.spanwise_cosine_spacing                  = True 
    settings.model_fuselage                           = True   
    settings.leading_edge_suction_multiplier          = 1.0    
    settings.oswald_efficiency_factor                 = None
    settings.span_efficiency                          = None
    settings.viscous_lift_dependent_drag_factor       = 0.38
    settings.drag_coefficient_increment               = 0.0000
    settings.spoiler_drag_increment                   = 0.00 
    settings.maximum_lift_coefficient                 = np.inf 
    
    return settings


if __name__ == '__main__':
    main()
    plt.show()<|MERGE_RESOLUTION|>--- conflicted
+++ resolved
@@ -208,15 +208,10 @@
 
 def regress_2(results):
 
-<<<<<<< HEAD
     CL_truth  = 0.41618253
     CDi_truth = 0.00703032
     CM_truth  = 0.32351636
-=======
-    CL_truth  = 0.41609632
-    CDi_truth = 0.00826812
-    CM_truth  = 0.06915052
->>>>>>> 7c6f1dc4
+
     
     CL  = results.CL
     CDi = results.CDi
