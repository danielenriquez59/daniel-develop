--- conflicted
+++ resolved
@@ -63,19 +63,12 @@
     Cp      = results.power_coefficient
     etap    = results.efficiency
 
-<<<<<<< HEAD
     thrust_r    = 4571.271435128212
     torque_r    = 1599.3819158092276
     power_r     = 368471.1416459801
     Cp_r        = 0.26415547446901977
     etap_r      = 0.12406050076833969
-=======
-    thrust_r    = 643.8390579239042
-    torque_r    = 130.76172993886766
-    power_r     = 30125.33994408687
-    Cp_r        = 0.03845761983322205
-    etap_r      = 0.2137200971404406
->>>>>>> 01fba40f
+
 
     assert (np.abs(thrust - thrust_r) / thrust_r < 1e-6), "Propeller Single Point Regression Failed at Thrust Test"
     assert (np.abs(torque - torque_r) / torque_r < 1e-6), "Propeller Single Point Regression Failed at Torque Test"
@@ -118,19 +111,12 @@
     Cp      = results.power_coefficient
     etap    = results.efficiency
 
-<<<<<<< HEAD
     thrust_r    = 4143.752177085351
     torque_r    = 1524.0423158338215
     power_r     = 351114.1438334573
     Cp_r        = 0.25171231278193756
     etap_r      = 0.11801723883418497
-=======
-    thrust_r    = 594.5337489082791
-    torque_r    = 129.9073779751413
-    power_r     = 29928.511381546534
-    Cp_r        = 0.03820635103278544
-    etap_r      = 0.19865129318622227
->>>>>>> 01fba40f
+
 
     assert (np.abs(thrust - thrust_r) / thrust_r < 1e-6), "Propeller Single Point Regression Failed at Thrust Test"
     assert (np.abs(torque - torque_r) / torque_r < 1e-6), "Propeller Single Point Regression Failed at Torque Test"
