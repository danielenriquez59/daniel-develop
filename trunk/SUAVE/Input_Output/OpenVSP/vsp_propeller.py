## @ingroup Input_Output-OpenVSP
# vsp_propeller.py

# Created:  Sep 2021, R. Erhard
# Modified:

# ----------------------------------------------------------------------
#  Imports
# ----------------------------------------------------------------------
import SUAVE
from SUAVE.Core import Units , Data
import numpy as np
import scipy as sp
import string
from SUAVE.Methods.Geometry.Two_Dimensional.Cross_Section.Airfoil.import_airfoil_geometry\
     import import_airfoil_geometry
try:
    import vsp as vsp
except ImportError:
    # This allows SUAVE to build without OpenVSP
    pass

# This enforces lowercase names
chars = string.punctuation + string.whitespace
t_table = str.maketrans( chars          + string.ascii_uppercase ,
                         '_'*len(chars) + string.ascii_lowercase )

# ----------------------------------------------------------------------
#  vsp read prop
# ----------------------------------------------------------------------

## @ingroup Input_Output-OpenVSP
def read_vsp_propeller(prop_id, units_type='SI',write_airfoil_file=True):
    """This reads an OpenVSP propeller geometry and writes it into a SUAVE propeller format.

    Assumptions:
    1. Written for OpenVSP 3.24.0

    Source:
    N/A

    Inputs:
    1. VSP 10-digit geom ID for prop.
    2. units_type set to 'SI' (default) or 'Imperial'.
    3. write_airfoil_file set to True (default) or False
    4. number_of_radial_stations is the radial discretization used to extract the propeller design from OpenVSP

    Outputs:
    Writes SUAVE propeller/rotor object, with these geometries, from VSP:
    	prop.
    		origin                                  [m] in all three dimensions
    		orientation				[deg] in all three dimensions
    		number_of_blades			[-]
    		tip_radius				[m]
    		hub_radius				[m]
    		twist_distribution			[deg]
    		chord_distribution			[m]
    		radius_distribution			[m]
    		sweep_distribution			[deg]
    		mid_chord_alignment			[m]
    		max_thickness_distribution		[m]
    		thickness_to_chord			[-]
    		blade_solidity				[-]
    		rotation			        [-]
    		thickness_to_chord                      [-]
                beta34                                  [radians]
                pre_cone                                [radians]
                rake                                    [radians]
                skew                                    [radians]
                axial                                   [radians]
                tangential                              [radians]
    		dihedral                                [radians]
    		symmetric                               <boolean>
    		tag                                     <string>
    		Segments.
    		  tag                                   <string>
    		  twist                                 [radians]
    		  percent_span_location                 [-]  .1 is 10%
    		  root_chord_percent                    [-]  .1 is 10%
    		  dihedral_outboard                     [radians]
    		  sweeps.quarter_chord                  [radians]
    		  thickness_to_chord                    [-]
    		  airfoil                               <NACA 4-series, 6 series, or airfoil file>

    Properties Used:
    N/A
    """


    # Check if this is a propeller or a lift rotor
    # Check if the thrust angle	is > 70 deg in pitch
    if vsp.GetParmVal( prop_id,'Y_Rotation','XForm') >= 70:
        # Assume lift rotor
        prop 	= SUAVE.Components.Energy.Converters.Lift_Rotor()
    else:
        # Instantiate a propeller
        prop 	= SUAVE.Components.Energy.Converters.Propeller()

    # Set the units
    if units_type == 'SI':
        units_factor = Units.meter * 1.
    elif units_type == 'imperial':
        units_factor = Units.foot * 1.
    elif units_type == 'inches':
        units_factor = Units.inch * 1.

    # Apply a tag to the prop
    if vsp.GetGeomName(prop_id):
        tag = vsp.GetGeomName(prop_id)
        tag = tag.translate(t_table)
        prop.tag = tag
    else:
        prop.tag = 'propgeom'


    scaling           = vsp.GetParmVal(prop_id, 'Scale', 'XForm')
    units_factor      = units_factor*scaling

    # Propeller location (absolute)
    prop.origin 	= [[0.0,0.0,0.0]]
    prop.origin[0][0] 	= vsp.GetParmVal(prop_id, 'X_Location', 'XForm') * units_factor
    prop.origin[0][1] 	= vsp.GetParmVal(prop_id, 'Y_Location', 'XForm') * units_factor
    prop.origin[0][2] 	= vsp.GetParmVal(prop_id, 'Z_Location', 'XForm') * units_factor

    # Propeller orientation
    prop.orientation_euler_angles 	= [0.0,0.0,0.0]
    prop.orientation_euler_angles[0] 	= vsp.GetParmVal(prop_id, 'X_Rotation', 'XForm') * Units.degrees
    prop.orientation_euler_angles[1] 	= vsp.GetParmVal(prop_id, 'Y_Rotation', 'XForm') * Units.degrees
    prop.orientation_euler_angles[2] 	= vsp.GetParmVal(prop_id, 'Z_Rotation', 'XForm') * Units.degrees

    # Get the propeller parameter IDs
    parm_id    = vsp.GetGeomParmIDs(prop_id)
    parm_names = []
    for i in range(len(parm_id)):
        parm_name = vsp.GetParmName(parm_id[i])
        parm_names.append(parm_name)

    # Run the vsp Blade Element analysis
    vsp.SetStringAnalysisInput( "BladeElement" , "PropID" , (prop_id,) )
    rid = vsp.ExecAnalysis( "BladeElement" )
    Nc  = len(vsp.GetDoubleResults(rid,"YSection_000"))

    prop.vtk_airfoil_points           = 2*Nc
    prop.CLi                          = vsp.GetParmVal(parm_id[parm_names.index('CLi')])
    prop.blade_solidity               = vsp.GetParmVal(parm_id[parm_names.index('Solidity')])
    prop.number_of_blades             = int(vsp.GetParmVal(parm_id[parm_names.index('NumBlade')]))

    prop.tip_radius                   = vsp.GetDoubleResults(rid, "Diameter" )[0] / 2 * units_factor
    prop.radius_distribution          = np.array(vsp.GetDoubleResults(rid, "Radius" )) * prop.tip_radius

    prop.radius_distribution[-1]      = 0.99 * prop.tip_radius # BEMT requires max nondimensional radius to be less than 1.0
    if prop.radius_distribution[0] == 0.:
        start = 1
        prop.radius_distribution = prop.radius_distribution[start:]
    else:
        start = 0

    prop.hub_radius                   = prop.radius_distribution[0]

    prop.chord_distribution           = np.array(vsp.GetDoubleResults(rid, "Chord" ))[start:]  * prop.tip_radius # vsp gives c/R
    prop.twist_distribution           = np.array(vsp.GetDoubleResults(rid, "Twist" ))[start:]  * Units.degrees
    prop.sweep_distribution           = np.array(vsp.GetDoubleResults(rid, "Sweep" ))[start:]
    prop.mid_chord_alignment          = np.tan(prop.sweep_distribution*Units.degrees)  * prop.radius_distribution
    prop.thickness_to_chord           = np.array(vsp.GetDoubleResults(rid, "Thick" ))[start:]
    prop.max_thickness_distribution   = prop.thickness_to_chord*prop.chord_distribution * units_factor
<<<<<<< HEAD
    prop.Cl_distribution              = np.array(vsp.GetDoubleResults(rid, "CLi" ))[start:]
=======
    prop.Cl_distribution              = np.array(vsp.GetDoubleResults(rid, "CLi" ))[start:] 
>>>>>>> ddc8912d

    # Extra data from VSP BEM for future use in BEVW
    prop.beta34                       = vsp.GetDoubleResults(rid, "Beta34" )[0]  # pitch at 3/4 radius
    prop.pre_cone                     = vsp.GetDoubleResults(rid, "Pre_Cone")[0]
    prop.rake                         = np.array(vsp.GetDoubleResults(rid, "Rake"))[start:]
    prop.skew                         = np.array(vsp.GetDoubleResults(rid, "Skew"))[start:]
    prop.axial                        = np.array(vsp.GetDoubleResults(rid, "Axial"))[start:]
    prop.tangential                   = np.array(vsp.GetDoubleResults(rid, "Tangential"))[start:]

    # Set prop rotation
    prop.rotation = 1

    # ---------------------------------------------
    # Rotor Airfoil
    # ---------------------------------------------
    if write_airfoil_file:
        print("Airfoil write not yet implemented. Defaulting to NACA 4412 airfoil for propeller cross section.")

    return prop

## @ingroup Input_Output-OpenVSP
def write_vsp_propeller_bem(vsp_bem_filename,propeller):
    """   This functions writes a .bem file for OpenVSP
    Assumptions:
        None

    Source:
        None
    Inputs:
        OpenVSP .bem filename
        SUAVE Propeller Data Structure
    Outputs:
        OpenVSP .bem file
    Properties Used:
        N/A
    """
    vsp_bem = open(vsp_bem_filename,'w')
    with open(vsp_bem_filename,'w') as vsp_bem:
        make_header_text(vsp_bem, propeller)

        make_section_text(vsp_bem,propeller)

        make_airfoil_text(vsp_bem,propeller)

    # Now import this prop
    vsp.ImportFile(vsp_bem_filename,vsp.IMPORT_BEM,'')

    return



## @ingroup Input_Output-OpenVSP
def make_header_text(vsp_bem,prop):
    """This function writes the header of the OpenVSP .bem file
    Assumptions:
        None

    Source:
        None
    Inputs:
        vsp_bem - OpenVSP .bem file
        prop    - SUAVE propeller data structure

    Outputs:
        NA
    Properties Used:
        N/A
    """
    header_base = \
'''...{0}...
Num_Sections: {1}
Num_Blade: {2}
Diameter: {3}
Beta 3/4 (deg): {4}
Feather (deg): 0.00000000
Pre_Cone (deg): 0.00000000
Center: {5}, {6}, {7}
Normal: {8}, {9}, {10}
'''
    # Unpack inputs
    name      = prop.tag
    N         = len(prop.radius_distribution)
    B         = int(prop.number_of_blades)
    D         = np.round(prop.tip_radius*2,5)
    beta      = np.round(prop.twist_distribution/Units.degrees,5)
    X         = np.round(prop.origin[0][0],5)
    Y         = np.round(prop.origin[0][1],5)
    Z         = np.round(prop.origin[0][2],5)
    rotations = np.dot(prop.body_to_prop_vel(),np.array([-1,0,0])) # The sign is because props point opposite flow
    Xn        = np.round(rotations[0],5)
    Yn        = np.round(rotations[1],5)
    Zn        = np.round(rotations[2],5)

    beta_3_4  = np.interp(prop.tip_radius*0.75,prop.radius_distribution,beta)

    # Insert inputs into the template
    header_text = header_base.format(name,N,B,D,beta_3_4,X,Y,Z,Xn,Yn,Zn)
    vsp_bem.write(header_text)

    return

## @ingroup Input_Output-OpenVSP
def make_section_text(vsp_bem,prop):
    """This function writes the sectional information of the propeller
    Assumptions:
        None

    Source:
        None
    Inputs:
        vsp_bem - OpenVSP .bem file
        prop    - SUAVE propeller data structure

    Outputs:
        NA
    Properties Used:
        N/A
    """
    header = \
        '''Radius/R, Chord/R, Twist (deg), Rake/R, Skew/R, Sweep, t/c, CLi, Axial, Tangential\n'''

    N          = len(prop.radius_distribution)
    r_R        = np.zeros(N)
    c_R        = np.zeros(N)
    r_R        = prop.radius_distribution/prop.tip_radius
    c_R        = prop.chord_distribution/prop.tip_radius
    beta_deg   = prop.twist_distribution/Units.degrees
    Rake_R     = np.zeros(N)
    Skew_R     = np.zeros(N)
    Sweep      = np.arctan(prop.mid_chord_alignment/prop.radius_distribution)
    t_c        = prop.thickness_to_chord
    CLi        = np.ones(N)*prop.design_Cl
    Axial      = np.zeros(N)
    Tangential = np.zeros(N)

    # Write propeller station imformation
    vsp_bem.write(header)
    for i in range(N):
        section_text = format(r_R[i], '.7f')+ ", " + format(c_R[i], '.7f')+ ", " + format(beta_deg[i], '.7f')+ ", " +\
            format( Rake_R[i], '.7f')+ ", " + format(Skew_R[i], '.7f')+ ", " + format(Sweep[i], '.7f')+ ", " +\
            format(t_c[i], '.7f')+ ", " + format(CLi[i], '.7f') + ", "+ format(Axial[i], '.7f') + ", " +\
            format(Tangential[i], '.7f') + "\n"
        vsp_bem.write(section_text)

    return

## @ingroup Input_Output-OpenVSP
def make_airfoil_text(vsp_bem,prop):
    """This function writes the airfoil geometry into the vsp file
    Assumptions:
        None

    Source:
        None
    Inputs:
        vsp_bem - OpenVSP .bem file
        prop    - SUAVE propeller data structure

    Outputs:
        NA
    Properties Used:
        N/A
    """

    N             = len(prop.radius_distribution)
    airfoil_data  = import_airfoil_geometry(prop.airfoil_geometry)
    a_sec         = prop.airfoil_polar_stations
    for i in range(N):
        airfoil_station_header = '\nSection ' + str(i) + ' X, Y\n'
        vsp_bem.write(airfoil_station_header)

        airfoil_x     = airfoil_data.x_coordinates[int(a_sec[i])]
        airfoil_y     = airfoil_data.y_coordinates[int(a_sec[i])]

        for j in range(len(airfoil_x)):
            section_text = format(airfoil_x[j], '.7f')+ ", " + format(airfoil_y[j], '.7f') + "\n"
            vsp_bem.write(section_text)
    return<|MERGE_RESOLUTION|>--- conflicted
+++ resolved
@@ -163,11 +163,7 @@
     prop.mid_chord_alignment          = np.tan(prop.sweep_distribution*Units.degrees)  * prop.radius_distribution
     prop.thickness_to_chord           = np.array(vsp.GetDoubleResults(rid, "Thick" ))[start:]
     prop.max_thickness_distribution   = prop.thickness_to_chord*prop.chord_distribution * units_factor
-<<<<<<< HEAD
     prop.Cl_distribution              = np.array(vsp.GetDoubleResults(rid, "CLi" ))[start:]
-=======
-    prop.Cl_distribution              = np.array(vsp.GetDoubleResults(rid, "CLi" ))[start:] 
->>>>>>> ddc8912d
 
     # Extra data from VSP BEM for future use in BEVW
     prop.beta34                       = vsp.GetDoubleResults(rid, "Beta34" )[0]  # pitch at 3/4 radius
