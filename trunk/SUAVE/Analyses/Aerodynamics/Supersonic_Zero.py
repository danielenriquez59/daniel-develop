## @ingroup Analyses-Aerodynamics
# Supersonic_Zero.py
# 
# Created:            T. MacDonald
# Modified: Nov 2016, T. MacDonald
#           Apr 2019, T. MacDonald
#           Apr 2020, M. Clarke
#           Jun 2021, R. Erhard

# ----------------------------------------------------------------------
#  Imports
# ----------------------------------------------------------------------

import SUAVE
from SUAVE.Core import Data
from .Markup import Markup
from SUAVE.Analyses import Process

from .Vortex_Lattice import Vortex_Lattice
from .Process_Geometry import Process_Geometry
from SUAVE.Methods.Aerodynamics import Supersonic_Zero as Methods
from SUAVE.Methods.Aerodynamics.Common import Fidelity_Zero as Common
import numpy as np

# ----------------------------------------------------------------------
#  Class
# ----------------------------------------------------------------------
## @ingroup Analyses-Aerodynamics
class Supersonic_Zero(Markup):
    """This is an analysis based on low-fidelity models.

    Assumptions:
    None

    Source:
    Primarily based on adg.stanford.edu, see methods for details
    """ 
    def __defaults__(self):
        """This sets the default values and methods for the analysis.

        Assumptions:
        None

        Source:
        Concorde data used for determining defaults can be found in "Supersonic drag reduction technology in the 
        scaled supersonic experimental airplane project by JAXA" by Kenji Yoshida
        https://www.sciencedirect.com/science/article/pii/S0376042109000177

        Inputs:
        None

        Outputs:
        None

        Properties Used:
        N/A
        """         
        self.tag = 'Fidelity_Zero_Supersonic'
        
        # correction factors
        settings =  self.settings
        settings.fuselage_lift_correction           = 1.14
        settings.trim_drag_correction_factor        = 1.02
        settings.wing_parasite_drag_form_factor     = 1.1
        settings.fuselage_parasite_drag_form_factor = 2.3
        settings.viscous_lift_dependent_drag_factor = 0.38
        settings.drag_coefficient_increment         = 0.0000
        settings.spoiler_drag_increment             = 0.00 
        settings.oswald_efficiency_factor           = None
        settings.span_efficiency                    = None
        settings.maximum_lift_coefficient           = np.inf 
        settings.begin_drag_rise_mach_number        = 0.95
        settings.end_drag_rise_mach_number          = 1.2
        settings.transonic_drag_multiplier          = 1.25 
        settings.number_spanwise_vortices           = None 
        settings.number_chordwise_vortices          = None 
        settings.use_surrogate                      = True 
        settings.propeller_wake_model               = False
<<<<<<< HEAD
        settings.time_averaged_wake                 = False
        settings.use_bemt_wake_model                = False
=======
>>>>>>> afe8f7ac
        settings.model_fuselage                     = False
        settings.recalculate_total_wetted_area      = False
        settings.model_nacelle                      = False
        settings.discretize_control_surfaces        = False
        
        # this multiplier is used to determine the volume wave drag at the peak Mach number
        # by multiplying the volume wave drag at the end drag rise Mach number
        settings.peak_mach_number                      = 1.04
        settings.cross_sectional_area_calculation_type = 'Fixed'
        # 'Fixed' means that the area is not able to vary with Mach number, so the number at the desired cruise condition should
        # be used
        # 'OpenVSP' is a desired future possibility. This would allow the cross sectional area to vary with Mach number, but is 
        # much more computationally intensive.     
        settings.wave_drag_type              = 'Raymer'
        settings.volume_wave_drag_scaling    = 3.2 # 1.8-2.2 are given as typical for an SST, but 3.2 was found to be more accurate 
        # This may be due to added propulsion effects
        settings.fuselage_parasite_drag_begin_blend_mach = 0.91
        settings.fuselage_parasite_drag_end_blend_mach   = 0.99
        
        # vortex lattice configurations
        settings.number_spanwise_vortices = 15
        settings.number_chordwise_vortices = 5
        
        
        # build the evaluation process
        compute = self.process.compute
        
        compute.lift = Process()
        compute.lift.inviscid_wings                = Vortex_Lattice()
        compute.lift.fuselage                      = Common.Lift.fuselage_correction
        compute.lift.total                         = Common.Lift.aircraft_total
        
        compute.drag = Process()
        compute.drag.compressibility               = Process()
        compute.drag.compressibility.total         = Methods.Drag.compressibility_drag_total # SZ        
        compute.drag.parasite                      = Process()
        compute.drag.parasite.wings                = Process_Geometry('wings')
        compute.drag.parasite.wings.wing           = Common.Drag.parasite_drag_wing 
        compute.drag.parasite.fuselages            = Process_Geometry('fuselages')
        compute.drag.parasite.fuselages.fuselage   = Methods.Drag.parasite_drag_fuselage 
        compute.drag.parasite.nacelles             = Process_Geometry('nacelles')
        compute.drag.parasite.nacelles.nacelle     = Methods.Drag.parasite_drag_nacelle # SZ
        #compute.drag.parasite.pylons               = Methods.Drag.parasite_drag_pylon
        compute.drag.parasite.total                = Common.Drag.parasite_total
        compute.drag.induced                       = Common.Drag.induced_drag_aircraft
        compute.drag.miscellaneous                 = Methods.Drag.miscellaneous_drag_aircraft # different type used in FZ
        compute.drag.untrimmed                     = Common.Drag.untrimmed
        compute.drag.trim                          = Common.Drag.trim
        compute.drag.spoiler                       = Common.Drag.spoiler_drag
        compute.drag.total                         = Common.Drag.total_aircraft # SZ
        
        
    def initialize(self):
        """Initializes the surrogate needed for lift calculation.

        Assumptions:
        None

        Source:
        N/A

        Inputs:
        None

        Outputs:
        None

        Properties Used:
        self.geometry
        """            
        super(Supersonic_Zero, self).initialize()
        
        use_surrogate             = self.settings.use_surrogate
        propeller_wake_model      = self.settings.propeller_wake_model 
<<<<<<< HEAD
        time_averaged_wake        = self.settings.time_averaged_wake
        use_bemt_wake_model       = self.settings.use_bemt_wake_model
=======
>>>>>>> afe8f7ac
        n_sw                      = self.settings.number_spanwise_vortices    
        n_cw                      = self.settings.number_chordwise_vortices  
        mf                        = self.settings.model_fuselage
        mn                        = self.settings.model_nacelle
        dcs                       = self.settings.discretize_control_surfaces

        self.process.compute.lift.inviscid_wings.geometry = self.geometry 
<<<<<<< HEAD
        self.process.compute.lift.inviscid_wings.initialize(use_surrogate,n_sw,n_cw,propeller_wake_model,time_averaged_wake,use_bemt_wake_model,ito,wdt,nwts,mf)
=======
        self.process.compute.lift.inviscid_wings.initialize(use_surrogate,n_sw,n_cw,propeller_wake_model,mf,mn,dcs)
>>>>>>> afe8f7ac
                
    finalize = initialize        <|MERGE_RESOLUTION|>--- conflicted
+++ resolved
@@ -76,11 +76,6 @@
         settings.number_chordwise_vortices          = None 
         settings.use_surrogate                      = True 
         settings.propeller_wake_model               = False
-<<<<<<< HEAD
-        settings.time_averaged_wake                 = False
-        settings.use_bemt_wake_model                = False
-=======
->>>>>>> afe8f7ac
         settings.model_fuselage                     = False
         settings.recalculate_total_wetted_area      = False
         settings.model_nacelle                      = False
@@ -155,11 +150,6 @@
         
         use_surrogate             = self.settings.use_surrogate
         propeller_wake_model      = self.settings.propeller_wake_model 
-<<<<<<< HEAD
-        time_averaged_wake        = self.settings.time_averaged_wake
-        use_bemt_wake_model       = self.settings.use_bemt_wake_model
-=======
->>>>>>> afe8f7ac
         n_sw                      = self.settings.number_spanwise_vortices    
         n_cw                      = self.settings.number_chordwise_vortices  
         mf                        = self.settings.model_fuselage
@@ -167,10 +157,6 @@
         dcs                       = self.settings.discretize_control_surfaces
 
         self.process.compute.lift.inviscid_wings.geometry = self.geometry 
-<<<<<<< HEAD
-        self.process.compute.lift.inviscid_wings.initialize(use_surrogate,n_sw,n_cw,propeller_wake_model,time_averaged_wake,use_bemt_wake_model,ito,wdt,nwts,mf)
-=======
         self.process.compute.lift.inviscid_wings.initialize(use_surrogate,n_sw,n_cw,propeller_wake_model,mf,mn,dcs)
->>>>>>> afe8f7ac
                 
     finalize = initialize        