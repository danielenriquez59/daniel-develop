--- conflicted
+++ resolved
@@ -87,50 +87,6 @@
     num_eval_pts     = len(VD.XC)
     for network in geometry.networks:
         if propeller_wake_model:
-<<<<<<< HEAD
-            # take instantaneous wake result
-            if 'propellers' in network.keys():
-
-                # extract the propeller data structure
-                identical_props = network.identical_propellers
-                props           = network.propellers
-
-                # generate the geometry of the propeller helical wake
-                wake_distribution, dt,time_steps,num_blades, num_radial_stations = generate_propeller_wake_distribution(props,identical_props,num_ctrl_pts,\
-                                                                                                                        VD,initial_timestep_offset,wake_development_time,\
-                                                                                                                        number_of_wake_timesteps,conditions)
-                # compute the induced velocity
-                prop_V_wake_ind = compute_wake_induced_velocity(wake_distribution,VD,num_ctrl_pts)
-
-            if 'lift_rotors' in network.keys():
-
-                # extract the propeller data structure
-                identical_rots = network.identical_lift_rotors
-                lift_rotors    = network.lift_rotors
-
-                # generate the geometry of the propeller helical wake
-                wake_distribution, dt,time_steps,num_blades, num_radial_stations = generate_propeller_wake_distribution(lift_rotors,identical_rots,num_ctrl_pts,\
-                                                                                                                        VD,initial_timestep_offset,wake_development_time,\
-                                                                                                                        number_of_wake_timesteps,conditions)
-                # compute the induced velocity
-                rot_V_wake_ind = compute_wake_induced_velocity(wake_distribution,VD,num_ctrl_pts)
-
-        elif bemt_wake:
-            # adapt the RHS matrix with the BEMT induced velocities
-            if 'propellers' in network.keys():
-                if not network.identical_propellers:
-                    assert('This method currently only works with identical propellers')
-                props = network.propellers
-                prop_V_wake_ind = compute_bemt_induced_velocity(props,geometry,num_ctrl_pts,conditions)
-
-            if 'lift_rotors' in network.keys():
-                if not network.identical_lift_rotors:
-                    assert('This method currently only works with identical rotors')
-                rotors = network.rotors
-                rot_V_wake_ind = compute_bemt_induced_velocity(rotors,geometry,num_ctrl_pts,conditions)
-
-        if propeller_wake_model or bemt_wake:
-=======
             # include the propeller wake effect on the wing
             if 'propellers' in network.keys(): 
                 # extract the propeller wake and compute resulting induced velocities data structure
@@ -150,7 +106,6 @@
                     rot_V_wake_ind += r.Wake.evaluate_slipstream(r,geometry,num_ctrl_pts)
                     
                     
->>>>>>> afe8f7ac
             # update the total induced velocity distribution
             Vx_ind_total = Vx_ind_total + prop_V_wake_ind[:,:,0] + rot_V_wake_ind[:,:,0]
             Vy_ind_total = Vy_ind_total + prop_V_wake_ind[:,:,1] + rot_V_wake_ind[:,:,1]
