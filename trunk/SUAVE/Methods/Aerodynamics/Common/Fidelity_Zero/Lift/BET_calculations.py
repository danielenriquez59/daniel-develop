--- conflicted
+++ resolved
@@ -62,56 +62,6 @@
     Ma       = W/a
     Re       = (W*c)/nu
 
-<<<<<<< HEAD
-    ## If propeller airfoils are defined, use airfoil surrogate
-    #if a_loc != None:
-        ## Compute blade Cl and Cd distribution from the airfoil data
-        #dim_sur = len(cl_sur)
-        #if use_2d_analysis:
-            ## return the 2D Cl and CDval of shape (ctrl_pts, Nr, Na)
-            #Cl      = np.zeros((ctrl_pts,Nr,Na))
-            #Cdval   = np.zeros((ctrl_pts,Nr,Na))
-            #for jj in range(dim_sur):
-                #Cl_af           = cl_sur[a_geo[jj]](Re,alpha,grid=False)
-                #Cdval_af        = cd_sur[a_geo[jj]](Re,alpha,grid=False)
-                #locs            = np.where(np.array(a_loc) == jj )
-                #Cl[:,locs,:]    = Cl_af[:,locs,:]
-                #Cdval[:,locs,:] = Cdval_af[:,locs,:]
-        #else:
-            ## return the 1D Cl and CDval of shape (ctrl_pts, Nr)
-            #Cl      = np.zeros((ctrl_pts,Nr))
-            #Cdval   = np.zeros((ctrl_pts,Nr))
-
-            #for jj in range(dim_sur):
-                #Cl_af         = cl_sur[a_geo[jj]](Re,alpha,grid=False)
-                #Cdval_af      = cd_sur[a_geo[jj]](Re,alpha,grid=False)
-                #locs          = np.where(np.array(a_loc) == jj )
-                #Cl[:,locs]    = Cl_af[:,locs]
-                #Cdval[:,locs] = Cdval_af[:,locs]
-    #else:
-    
-    # Estimate Cl max
-    Cl_max_ref = -0.0009*tc**3 + 0.0217*tc**2 - 0.0442*tc + 0.7005
-    Re_ref     = 9.*10**6
-    Cl1maxp    = Cl_max_ref * ( Re / Re_ref ) **0.1
-
-    # If not airfoil polar provided, use 2*pi as lift curve slope
-    Cl = 2.*np.pi*alpha
-
-    # By 90 deg, it's totally stalled.
-    Cl = jnp.minimum(Cl, Cl1maxp)
-    Cl.at[alpha>=np.pi/2].set(0.)
-
-
-    # Scale for Mach, this is Karmen_Tsien
-    #Cl[Ma[:,:]<1.] = Cl[Ma[:,:]<1.]/((1-Ma[Ma[:,:]<1.]*Ma[Ma[:,:]<1.])**0.5+((Ma[Ma[:,:]<1.]*Ma[Ma[:,:]<1.])/(1+(1-Ma[Ma[:,:]<1.]*Ma[Ma[:,:]<1.])**0.5))*Cl[Ma<1.]/2)
-    Cl.at[Ma[:,:]<1.].set(Cl[Ma[:,:]<1.]/((1-Ma[Ma[:,:]<1.]*Ma[Ma[:,:]<1.])**0.5+((Ma[Ma[:,:]<1.]*Ma[Ma[:,:]<1.])/(1+(1-Ma[Ma[:,:]<1.]*Ma[Ma[:,:]<1.])**0.5))*Cl[Ma<1.]/2))
-
-
-    #This is an atrocious fit of DAE51 data at RE=50k for Cd
-    Cdval = (0.108*(Cl*Cl*Cl*Cl)-0.2612*(Cl*Cl*Cl)+0.181*(Cl*Cl)-0.0139*Cl+0.0278)*((50000./Re)**0.2)
-    Cdval.at[alpha>=np.pi/2].set(2)
-=======
     # If propeller airfoils are defined, use airfoil surrogate
     if a_loc != None:
         # Compute blade Cl and Cd distribution from the airfoil data
@@ -143,23 +93,22 @@
         Re_ref     = 9.*10**6
         Cl1maxp    = Cl_max_ref * ( Re / Re_ref ) **0.1
 
-        # If not airfoil polar provided, use 2*pi as lift curve slope
-        Cl = 2.*np.pi*alpha
+    # If not airfoil polar provided, use 2*pi as lift curve slope
+    Cl = 2.*np.pi*alpha
 
-        # By 90 deg, it's totally stalled.
-        Cl[Cl>Cl1maxp]  = Cl1maxp[Cl>Cl1maxp] # This line of code is what changed the regression testing
-        Cl[alpha>=np.pi/2] = 0.
+    # By 90 deg, it's totally stalled.
+    Cl = jnp.minimum(Cl, Cl1maxp)
+    Cl.at[alpha>=np.pi/2].set(0.)
 
-        # Scale for Mach, this is Karmen_Tsien
-        Cl[Ma[:,:]<1.] = Cl[Ma[:,:]<1.]/((1-Ma[Ma[:,:]<1.]*Ma[Ma[:,:]<1.])**0.5+((Ma[Ma[:,:]<1.]*Ma[Ma[:,:]<1.])/(1+(1-Ma[Ma[:,:]<1.]*Ma[Ma[:,:]<1.])**0.5))*Cl[Ma<1.]/2)
 
-        # If the blade segments are supersonic, don't scale
-        Cl[Ma[:,:]>=1.] = Cl[Ma[:,:]>=1.]
+    # Scale for Mach, this is Karmen_Tsien
+    #Cl[Ma[:,:]<1.] = Cl[Ma[:,:]<1.]/((1-Ma[Ma[:,:]<1.]*Ma[Ma[:,:]<1.])**0.5+((Ma[Ma[:,:]<1.]*Ma[Ma[:,:]<1.])/(1+(1-Ma[Ma[:,:]<1.]*Ma[Ma[:,:]<1.])**0.5))*Cl[Ma<1.]/2)
+    Cl.at[Ma[:,:]<1.].set(Cl[Ma[:,:]<1.]/((1-Ma[Ma[:,:]<1.]*Ma[Ma[:,:]<1.])**0.5+((Ma[Ma[:,:]<1.]*Ma[Ma[:,:]<1.])/(1+(1-Ma[Ma[:,:]<1.]*Ma[Ma[:,:]<1.])**0.5))*Cl[Ma<1.]/2))
 
-        #This is an atrocious fit of DAE51 data at RE=50k for Cd
-        Cdval = (0.108*(Cl*Cl*Cl*Cl)-0.2612*(Cl*Cl*Cl)+0.181*(Cl*Cl)-0.0139*Cl+0.0278)*((50000./Re)**0.2)
-        Cdval[alpha>=np.pi/2] = 2.
->>>>>>> afe8f7ac
+
+    #This is an atrocious fit of DAE51 data at RE=50k for Cd
+    Cdval = (0.108*(Cl*Cl*Cl*Cl)-0.2612*(Cl*Cl*Cl)+0.181*(Cl*Cl)-0.0139*Cl+0.0278)*((50000./Re)**0.2)
+    Cdval.at[alpha>=np.pi/2].set(2)
 
 
     # prevent zero Cl to keep Cd/Cl from breaking in BET
