--- conflicted
+++ resolved
@@ -15,11 +15,7 @@
 from .create_avl_datastructure import translate_avl_wing, translate_avl_body 
 
 ## @ingroup Methods-Aerodynamics-AVL
-<<<<<<< HEAD
 def write_geometry(avl_object):
-=======
-def write_geometry(avl_object,spanwise_elements,chordwise_elements):
->>>>>>> 76afcfd2
     """This function writes the translated aircraft geometry into text file read 
     by AVL when it is called
 
@@ -54,21 +50,13 @@
         
         for w in aircraft.wings:
             avl_wing      = translate_avl_wing(w)
-<<<<<<< HEAD
             wing_text     = make_surface_text(avl_wing,spanwise_vortices,chordwise_vortices)
-=======
-            wing_text     = make_surface_text(avl_wing,spanwise_elements,chordwise_elements)
->>>>>>> 76afcfd2
             geometry.write(wing_text)  
                      
         for b in aircraft.fuselages:
             if b.configuration == 'tube_and_wing' or b.configuration == 'boom':
                 avl_body  = translate_avl_body(b)
-<<<<<<< HEAD
                 body_text = make_body_text(avl_body,chordwise_vortices)
-=======
-                body_text = make_body_text(avl_body,chordwise_elements)
->>>>>>> 76afcfd2
                 geometry.write(body_text)
             
     return
@@ -134,11 +122,7 @@
     return header_text
 
 
-<<<<<<< HEAD
 def make_surface_text(avl_wing,spanwise_vortices,chordwise_vortices):
-=======
-def make_surface_text(avl_wing,spanwise_elements,chordwise_elements):
->>>>>>> 76afcfd2
     """This function writes the surface text using the template required for the AVL executable to read
 
     Assumptions:
@@ -183,12 +167,8 @@
         spanwise_vortex_spacing  = -1.1                              # cosine distribution i.e. || |   |    |    |  | ||
         ordered_tags = sorted(avl_wing.sections, key = lambda x: x.origin[2])
         
-        # Write text    
-<<<<<<< HEAD
-        surface_text = surface_base.format(name,chordwise_vortices,chordwise_vortex_spacing,spanwise_vortices ,spanwise_vortex_spacing,ydup)     
-=======
-        surface_text = surface_base.format(name,chordwise_elements,chordwise_vortex_spacing,spanwise_elements ,spanwise_vortex_spacing,ydup)     
->>>>>>> 76afcfd2
+        # Write text 
+        surface_text = surface_base.format(name,chordwise_vortices,chordwise_vortex_spacing,spanwise_vortices ,spanwise_vortex_spacing,ydup)
         for i in range(len(ordered_tags)):
             section_text    = make_wing_section_text(ordered_tags[i])
             surface_text    = surface_text + section_text
@@ -200,12 +180,8 @@
         spanwise_vortex_spacing  = 1.0                              # cosine distribution i.e. || |   |    |    |  | ||
         ordered_tags = sorted(avl_wing.sections, key = lambda x: x.origin[1])
     
-        # Write text    
-<<<<<<< HEAD
-        surface_text = surface_base.format(name,chordwise_vortices,chordwise_vortex_spacing,spanwise_vortices ,spanwise_vortex_spacing,ydup)     
-=======
-        surface_text = surface_base.format(name,chordwise_elements,chordwise_vortex_spacing,spanwise_elements ,spanwise_vortex_spacing,ydup)     
->>>>>>> 76afcfd2
+        # Write text  
+        surface_text = surface_base.format(name,chordwise_vortices,chordwise_vortex_spacing,spanwise_vortices ,spanwise_vortex_spacing,ydup)
         for i in range(len(ordered_tags)):
             section_text    = make_wing_section_text(ordered_tags[i])
             surface_text    = surface_text + section_text
@@ -213,11 +189,7 @@
     return surface_text
 
 
-<<<<<<< HEAD
-def make_body_text(avl_body,chordwise_vortices):    
-=======
-def make_body_text(avl_body,chordwise_elements):    
->>>>>>> 76afcfd2
+def make_body_text(avl_body,chordwise_vortices):   
     """This function writes the body text using the template required for the AVL executable to read
 
     Assumptions:
@@ -253,11 +225,7 @@
     
     # Form the horizontal part of the + shaped fuselage    
     hname           = name + '_horizontal'
-<<<<<<< HEAD
-    horizontal_text = surface_base.format(hname,chordwise_vortices,chordwise_vortex_spacing)   
-=======
-    horizontal_text = surface_base.format(hname,chordwise_elements,chordwise_vortex_spacing)   
->>>>>>> 76afcfd2
+    horizontal_text = surface_base.format(hname,chordwise_vortices,chordwise_vortex_spacing)
        
     ordered_tags = []
     ordered_tags = sorted(avl_body.sections.horizontal, key = lambda x: x.origin[1])
@@ -267,11 +235,7 @@
         
     # Form the vertical part of the + shaped fuselage
     vname         = name + '_vertical'
-<<<<<<< HEAD
     vertical_text = surface_base.format(vname,chordwise_vortices,chordwise_vortex_spacing)   
-=======
-    vertical_text = surface_base.format(vname,chordwise_elements,chordwise_vortex_spacing)   
->>>>>>> 76afcfd2
     ordered_tags = []
     ordered_tags = sorted(avl_body.sections.vertical, key = lambda x: x.origin[2])
     for i in range(len(ordered_tags)):
