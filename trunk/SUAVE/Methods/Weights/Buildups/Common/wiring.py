## @ingroup Methods-Weights-Buildups-Common

# wiring.py
#
# Created: Jun, 2017, J. Smart
# Modified: Feb, 2018, J. Smart
#           Mar 2020, M. Clarke
#           May 2021, M. Clarke

#-------------------------------------------------------------------------------
# Imports
#-------------------------------------------------------------------------------

from SUAVE.Core import Units
import numpy as np


#-------------------------------------------------------------------------------
# Wiring
#-------------------------------------------------------------------------------

## @ingroup Methods-Weights-Buildups-Common
def wiring(wing, config, cablePower):
    """ weight = SUAVE.Methods.Weights.Buildups.Common.wiring(
            wing,
            config, 
            cablePower)
        
        Assumptions:
        Calculates mass of wiring required for a wing, including DC power
        cables and communication cables, assuming power cables run an average of
        half the fuselage length and height in addition to reaching the motor
        location on the wingspan, and that communication and sesor  wires run an
        additional length based on the fuselage and wing dimensions.

        Intended for use with the following SUAVE vehicle types, but may be used
        elsewhere:

            Electric Multicopter
            Electric Vectored_Thrust
            Electric Stopped Rotor

        Originally written as part of an AA 290 project intended for trade study
        of the above vehicle types.
        
        Sources:
        Project Vahana Conceptual Trade Study

        Inputs:

            config                      SUAVE Config Data Structure
            motor_spanwise_locations    Motor Semi-Span Fractions       [Unitless]
            max_power_draw              Maximum DC Power Draw           [W]

        Outputs:

            weight:                     Wiring Mass                     [kg]

    """

    #---------------------------------------------------------------------------
    # Unpack Inputs
    #---------------------------------------------------------------------------
    if 'motor_spanwise_locations' in config.wings[wing.tag]:
        fLength     = config.fuselages.fuselage.lengths.total
        fHeight     = config.fuselages.fuselage.heights.maximum
        MSL         = config.wings[wing.tag].motor_spanwise_locations
        wingspan    = wing.spans.projected 
        nMotors     = max(len(MSL),1)    # No. of motors on each half-wing, defaults to 1
        
        #---------------------------------------------------------------------------
        # Determine mass of Power Cables
        #--------------------------------------------------------------------------- 
<<<<<<< HEAD
        cableLength     = 2 * (nMotors * (fLength/2 + fHeight/2) + np.sum(abs(MSL)) * wingspan/2)
=======
        cableLength     = (nMotors * (fLength/2 + fHeight/2)) + (np.sum(abs(MSL)) * wingspan/2) 
>>>>>>> 61e05dc6
        cableDensity    = 5.7e-6
        massCables      = cableDensity * cablePower * cableLength
        
        #---------------------------------------------------------------------------
        # Determine mass of sensor/communication wires
        #---------------------------------------------------------------------------
        
        wiresPerBundle  = 6
        wireDensity     = 460e-5
        wireLength      = cableLength + (10 * fLength) +  4*wingspan
        massWires       = 2 * wireDensity * wiresPerBundle * wireLength
        
        #---------------------------------------------------------------------------
        # Sum Total
        #---------------------------------------------------------------------------
        
        weight = massCables + massWires
    else:
        weight = 0.0
    return weight<|MERGE_RESOLUTION|>--- conflicted
+++ resolved
@@ -71,11 +71,7 @@
         #---------------------------------------------------------------------------
         # Determine mass of Power Cables
         #--------------------------------------------------------------------------- 
-<<<<<<< HEAD
-        cableLength     = 2 * (nMotors * (fLength/2 + fHeight/2) + np.sum(abs(MSL)) * wingspan/2)
-=======
         cableLength     = (nMotors * (fLength/2 + fHeight/2)) + (np.sum(abs(MSL)) * wingspan/2) 
->>>>>>> 61e05dc6
         cableDensity    = 5.7e-6
         massCables      = cableDensity * cablePower * cableLength
         
