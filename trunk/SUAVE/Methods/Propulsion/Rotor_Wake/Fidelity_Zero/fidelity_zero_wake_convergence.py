--- conflicted
+++ resolved
@@ -47,20 +47,12 @@
     Nr              = wake_inputs.Nr
     Na              = wake_inputs.Na    
 
-<<<<<<< HEAD
-    if wake_inputs.use_2d_analysis:
-        PSI    = np.ones((ctrl_pts,Nr,Na))
-    else:
-        PSI     = np.ones((ctrl_pts,Nr))
-        
+    PSI    = np.ones((ctrl_pts,Nr,Na))
 
     jit_jac = jit(jacobian(iteration))
     jit_it  = jit(iteration)
-=======
-    PSI    = np.ones((ctrl_pts,Nr,Na))
->>>>>>> d0804d0d
-
-    PSI_final,infodict,ier,msg = sp.optimize.fsolve(iteration,PSI,args=(wake_inputs,rotor),xtol=rotor.sol_tolerance,full_output = 1,band=(1,0))
+
+    PSI_final,infodict,ier,msg = sp.optimize.fsolve(jit_it,PSI,args=(wake_inputs,rotor),xtol=rotor.sol_tolerance,full_output = 1,band=(1,0))
     
     if ier!=1:
         print("Rotor BEVW did not converge to a solution (Stall)")
@@ -122,18 +114,9 @@
     a_loc    = rotor.airfoil_polar_stations
     cl_sur   = rotor.airfoil_cl_surrogates
     cd_sur   = rotor.airfoil_cd_surrogates    
-    
-<<<<<<< HEAD
-    # Reshape PSI because the solver gives it flat
-    
-    PSI = lax.cond(use_2d_analysis,
-                   lambda _: jnp.reshape(PSI,(ctrl_pts,Nr,Na)),
-                   lambda _: jnp.reshape(PSI,(ctrl_pts,Nr)))
-    
-=======
+
     PSI    = np.reshape(PSI,(ctrl_pts,Nr,Na))
 
->>>>>>> d0804d0d
     # compute velocities
     sin_psi      = jnp.sin(PSI)
     cos_psi      = jnp.cos(PSI)
