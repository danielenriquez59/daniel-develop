## @defgroup Methods-Propulsion-Rotor_Wake-Fidelity_Zero
# fidelity_zero_wake_convergence.py
#
# Created:  Feb 2022, R. Erhard
# Modified: 

from SUAVE.Methods.Aerodynamics.Common.Fidelity_Zero.Lift.BET_calculations import compute_airfoil_aerodynamics,compute_inflow_and_tip_loss
import numpy as np
import scipy as sp
import copy

## @defgroup Methods-Propulsion-Rotor_Wake-Fidelity_Zero
def fidelity_zero_wake_convergence(wake,rotor,wake_inputs):
    """
    Wake evaluation is performed using a simplified vortex wake method for Fidelity Zero, 
    following Helmholtz vortex theory.
    
    Assumptions:
    None

    Source:
    Drela, M. "Qprop Formulation", MIT AeroAstro, June 2006
    http://web.mit.edu/drela/Public/web/qprop/qprop_theory.pdf

    Inputs:
       self         - rotor wake
       rotor        - SUAVE rotor
       wake_inputs.
          Ua        - Axial velocity
          Ut        - Tangential velocity
          r         - radius distribution
       
       
    Outputs:
       va  - axially-induced velocity from rotor wake
       vt  - tangentially-induced velocity from rotor wake
    
    Properties Used:
    None
    
    """        
    
    # Unpack some wake inputs
    ctrl_pts        = wake_inputs.ctrl_pts
    Nr              = wake_inputs.Nr
    Na              = wake_inputs.Na    

    if wake_inputs.use_2d_analysis:
        PSI    = np.ones((ctrl_pts,Nr,Na))
    else:
        PSI    = np.ones((ctrl_pts,Nr))

    PSI_final,infodict,ier,msg = sp.optimize.fsolve(iteration,PSI,args=(wake_inputs,rotor),xtol=rotor.sol_tolerance,full_output = 1,band=(1,0))
    
    if ier!=1:
        print("Rotor BEVW did not converge to a solution (Stall)")
    
    # Calculate the velocities given PSI
    va, vt = va_vt(PSI_final, wake_inputs, rotor)

    
    return va, vt


## @defgroup Methods-Propulsion-Rotor_Wake-Fidelity_Zero
def iteration(PSI, wake_inputs, rotor):
    """
    Computes the BEVW iteration.

    Assumptions:
    N/A

    Source:
    N/A

    Inputs:
       B                          number of rotor blades                          [-]
       beta                       blade twist distribution                        [-]
       r                          radius distribution                             [m]
       R                          tip radius                                      [m]
       Wt                         tangential velocity                             [m/s]
       Wa                         axial velocity                                  [m/s]
       U                          total velocity                                  [m/s]
       Ut                         tangential velocity                             [m/s]
       Ua                         axial velocity                                  [m/s]
       cos_psi                    cosine of the inflow angle PSI                  [-]
       sin_psi                    sine of the inflow angle PSI                    [-]
       piece                      output of a step in tip loss calculation        [-]

    Outputs:
       dR_dpsi                    derivative of residual wrt inflow angle         [-]

    """    
    
    # Unpack inputs to rotor wake fidelity zero
    U               = wake_inputs.velocity_total
    Ua              = wake_inputs.velocity_axial
    Ut              = wake_inputs.velocity_tangential
    use_2d_analysis = wake_inputs.use_2d_analysis        
    beta            = wake_inputs.twist_distribution
    c               = wake_inputs.chord_distribution
    r               = wake_inputs.radius_distribution
    a               = wake_inputs.speed_of_sounds
    nu              = wake_inputs.dynamic_viscosities
    ctrl_pts        = wake_inputs.ctrl_pts
    Nr              = wake_inputs.Nr
    Na              = wake_inputs.Na

    # Unpack rotor data        
    R        = rotor.tip_radius
    B        = rotor.number_of_blades    
    tc       = rotor.thickness_to_chord
    a_geo    = rotor.airfoil_geometry
    a_loc    = rotor.airfoil_polar_stations
    cl_sur   = rotor.airfoil_cl_surrogates
    cd_sur   = rotor.airfoil_cd_surrogates    
    
    # Reshape PSI because the solver gives it flat
    if wake_inputs.use_2d_analysis:
        PSI    = np.reshape(PSI,(ctrl_pts,Nr,Na))
    else:
        PSI    = np.reshape(PSI,(ctrl_pts,Nr))
    
    # compute velocities
    sin_psi      = np.sin(PSI)
    cos_psi      = np.cos(PSI)
    Wa           = 0.5*Ua + 0.5*U*sin_psi
    Wt           = 0.5*Ut + 0.5*U*cos_psi
    vt           = Ut - Wt

    # compute blade airfoil forces and properties
    Cl, Cdval, alpha, Ma, W = compute_airfoil_aerodynamics(beta,c,r,R,B,Wa,Wt,a,nu,a_loc,a_geo,cl_sur,cd_sur,ctrl_pts,Nr,Na,tc,use_2d_analysis)

    # compute inflow velocity and tip loss factor
    lamdaw, F, piece = compute_inflow_and_tip_loss(r,R,Wa,Wt,B)

    # compute Newton residual on circulation
    Gamma       = vt*(4.*np.pi*r/B)*F*(1.+(4.*lamdaw*R/(np.pi*B*r))*(4.*lamdaw*R/(np.pi*B*r)))**0.5
    Rsquiggly   = Gamma - 0.5*W*c*Cl
    
    return Rsquiggly.flatten()

## @defgroup Methods-Propulsion-Rotor_Wake-Fidelity_Zero
def va_vt(PSI, wake_inputs, rotor):
    """
    Computes the inflow velocities

    Assumptions:
    N/A

    Source:
    N/A

    Inputs:
       B                          number of rotor blades                          [-]
       beta                       blade twist distribution                        [-]
       r                          radius distribution                             [m]
       R                          tip radius                                      [m]
       Wt                         tangential velocity                             [m/s]
       Wa                         axial velocity                                  [m/s]
       U                          total velocity                                  [m/s]
       Ut                         tangential velocity                             [m/s]
       Ua                         axial velocity                                  [m/s]
       cos_psi                    cosine of the inflow angle PSI                  [-]
       sin_psi                    sine of the inflow angle PSI                    [-]
       piece                      output of a step in tip loss calculation        [-]

    Outputs:
       dR_dpsi                    derivative of residual wrt inflow angle         [-]

    """    
    
    # Unpack inputs to rotor wake fidelity zero
    U               = wake_inputs.velocity_total
    Ua              = wake_inputs.velocity_axial
    Ut              = wake_inputs.velocity_tangential
    ctrl_pts        = wake_inputs.ctrl_pts
    Nr              = wake_inputs.Nr
    Na              = wake_inputs.Na
    
    # Reshape PSI because the solver gives it flat
    if wake_inputs.use_2d_analysis:
        PSI    = np.reshape(PSI,(ctrl_pts,Nr,Na))
    else:
<<<<<<< HEAD
        PSI     = np.ones((ctrl_pts,Nr))
        
    PSIold = copy.deepcopy(PSI)*0
    
    # BEVW Iteration
    while (diff>tol):
        # compute velocities
        sin_psi      = np.sin(PSI)
        cos_psi      = np.cos(PSI)
        Wa           = 0.5*Ua + 0.5*U*sin_psi
        Wt           = 0.5*Ut + 0.5*U*cos_psi
        va           = Wa - Ua
        vt           = Ut - Wt

        # compute blade airfoil forces and properties
        Cl, Cdval, alpha, Ma, W,Re = compute_airfoil_aerodynamics(beta,c,r,R,B,Wa,Wt,a,nu,a_loc,a_geo,cl_sur,cd_sur,ctrl_pts,Nr,Na,tc,use_2d_analysis)

        # compute inflow velocity and tip loss factor
        lamdaw, F, piece = compute_inflow_and_tip_loss(r,R,Wa,Wt,B)

        # compute Newton residual on circulation
        Gamma       = vt*(4.*np.pi*r/B)*F*(1.+(4.*lamdaw*R/(np.pi*B*r))*(4.*lamdaw*R/(np.pi*B*r)))**0.5
        Rsquiggly   = Gamma - 0.5*W*c*Cl

        # use analytical derivative to get dR_dpsi
        dR_dpsi = compute_dR_dpsi(B,beta,r,R,Wt,Wa,U,Ut,Ua,cos_psi,sin_psi,piece)

        # update inflow angle
        dpsi        = -Rsquiggly/dR_dpsi
        PSI         = PSI + dpsi
        diff        = np.max(abs(PSIold-PSI))
        PSIold      = PSI

        # If omega = 0, do not run BEVW convergence loop
        if all(omega[:,0]) == 0. :
            break

        # If its really not going to converge
        if np.any(PSI>np.pi/2) and np.any(dpsi>0.0):
            print("Rotor BEVW did not converge to a solution (Stall)")
            break

        ii+=1
        if ii>10000:
            print("Rotor BEVW did not converge to a solution (Iteration Limit)")
            break    
=======
        PSI    = np.reshape(PSI,(ctrl_pts,Nr))
>>>>>>> afe8f7ac
    
    # compute velocities
    sin_psi      = np.sin(PSI)
    cos_psi      = np.cos(PSI)
    Wa           = 0.5*Ua + 0.5*U*sin_psi
    Wt           = 0.5*Ut + 0.5*U*cos_psi
    va           = Wa - Ua
    vt           = Ut - Wt

    return va, vt

## @defgroup Methods-Propulsion-Rotor_Wake-Fidelity_Zero
def compute_dR_dpsi(PSI,wake_inputs,rotor):
    """
    Computes the analytical derivative for the BEVW iteration.

    Assumptions:
    N/A

    Source:
    N/A

    Inputs:
       B                          number of rotor blades                          [-]
       beta                       blade twist distribution                        [-]
       r                          radius distribution                             [m]
       R                          tip radius                                      [m]
       Wt                         tangential velocity                             [m/s]
       Wa                         axial velocity                                  [m/s]
       U                          total velocity                                  [m/s]
       Ut                         tangential velocity                             [m/s]
       Ua                         axial velocity                                  [m/s]
       cos_psi                    cosine of the inflow angle PSI                  [-]
       sin_psi                    sine of the inflow angle PSI                    [-]
       piece                      output of a step in tip loss calculation        [-]

    Outputs:
       dR_dpsi                    derivative of residual wrt inflow angle         [-]

    """
    # Unpack inputs to rotor wake fidelity zero
    U               = wake_inputs.velocity_total
    Ua              = wake_inputs.velocity_axial
    Ut              = wake_inputs.velocity_tangential
    beta            = wake_inputs.twist_distribution
    r               = wake_inputs.radius_distribution
    ctrl_pts        = wake_inputs.ctrl_pts
    Nr              = wake_inputs.Nr
    Na              = wake_inputs.Na    

    # Unpack rotor data        
    R        = rotor.tip_radius
    B        = rotor.number_of_blades      
    
    # Reshape PSI because the solver gives it flat
    if wake_inputs.use_2d_analysis:
        PSI    = np.reshape(PSI,(ctrl_pts,Nr,Na))
    else:
        PSI    = np.reshape(PSI,(ctrl_pts,Nr))    
    
    
    # An analytical derivative for dR_dpsi used in the Newton iteration for the BEVW
    # This was solved symbolically in Matlab and exported
    # compute velocities
    sin_psi      = np.sin(PSI)
    cos_psi      = np.cos(PSI)
    Wa           = 0.5*Ua + 0.5*U*sin_psi
    Wt           = 0.5*Ut + 0.5*U*cos_psi
    
    lamdaw, F, piece = compute_inflow_and_tip_loss(r,R,Wa,Wt,B)
    
    pi          = np.pi
    pi2         = np.pi**2
    BB          = B*B
    BBB         = BB*B
    f_wt_2      = 4*Wt*Wt
    f_wa_2      = 4*Wa*Wa
    arccos_piece = np.arccos(piece)
    Ucospsi     = U*cos_psi
    Usinpsi     = U*sin_psi
    Utcospsi    = Ut*cos_psi
    Uasinpsi    = Ua*sin_psi
    UapUsinpsi  = (Ua + Usinpsi)
    utpUcospsi  = (Ut + Ucospsi)
    utpUcospsi2 = utpUcospsi*utpUcospsi
    UapUsinpsi2 = UapUsinpsi*UapUsinpsi
    dR_dpsi     = ((4.*U*r*arccos_piece*sin_psi*((16.*UapUsinpsi2)/(BB*pi2*f_wt_2) + 1.)**(0.5))/B -
                   (pi*U*(Ua*cos_psi - Ut*sin_psi)*(beta - np.arctan((Wa+Wa)/(Wt+Wt))))/(2.*(f_wt_2 + f_wa_2)**(0.5))
                   + (pi*U*(f_wt_2 +f_wa_2)**(0.5)*(U + Utcospsi  +  Uasinpsi))/(2.*(f_wa_2/(f_wt_2) + 1.)*utpUcospsi2)
                   - (4.*U*piece*((16.*UapUsinpsi2)/(BB*pi2*f_wt_2) + 1.)**(0.5)*(R - r)*(Ut/2. -
                    (Ucospsi)/2.)*(U + Utcospsi + Uasinpsi ))/(f_wa_2*(1. - np.exp(-(B*(Wt+Wt)*(R -
                    r))/(r*(Wa+Wa))))**(0.5)) + (128.*U*r*arccos_piece*(Wa+Wa)*(Ut/2. - (Ucospsi)/2.)*(U +
                    Utcospsi  + Uasinpsi ))/(BBB*pi2*utpUcospsi*utpUcospsi2*((16.*f_wa_2)/(BB*pi2*f_wt_2) + 1.)**(0.5)))

    dR_dpsi[np.isnan(dR_dpsi)] = 0.1
    
    # This needs to be made into a jacobian
    dR_dpsi = dR_dpsi.flatten()
    L       = np.size(PSI)
    jac     = np.eye(L)*dR_dpsi
    
    return jac<|MERGE_RESOLUTION|>--- conflicted
+++ resolved
@@ -182,56 +182,7 @@
     if wake_inputs.use_2d_analysis:
         PSI    = np.reshape(PSI,(ctrl_pts,Nr,Na))
     else:
-<<<<<<< HEAD
-        PSI     = np.ones((ctrl_pts,Nr))
-        
-    PSIold = copy.deepcopy(PSI)*0
-    
-    # BEVW Iteration
-    while (diff>tol):
-        # compute velocities
-        sin_psi      = np.sin(PSI)
-        cos_psi      = np.cos(PSI)
-        Wa           = 0.5*Ua + 0.5*U*sin_psi
-        Wt           = 0.5*Ut + 0.5*U*cos_psi
-        va           = Wa - Ua
-        vt           = Ut - Wt
-
-        # compute blade airfoil forces and properties
-        Cl, Cdval, alpha, Ma, W,Re = compute_airfoil_aerodynamics(beta,c,r,R,B,Wa,Wt,a,nu,a_loc,a_geo,cl_sur,cd_sur,ctrl_pts,Nr,Na,tc,use_2d_analysis)
-
-        # compute inflow velocity and tip loss factor
-        lamdaw, F, piece = compute_inflow_and_tip_loss(r,R,Wa,Wt,B)
-
-        # compute Newton residual on circulation
-        Gamma       = vt*(4.*np.pi*r/B)*F*(1.+(4.*lamdaw*R/(np.pi*B*r))*(4.*lamdaw*R/(np.pi*B*r)))**0.5
-        Rsquiggly   = Gamma - 0.5*W*c*Cl
-
-        # use analytical derivative to get dR_dpsi
-        dR_dpsi = compute_dR_dpsi(B,beta,r,R,Wt,Wa,U,Ut,Ua,cos_psi,sin_psi,piece)
-
-        # update inflow angle
-        dpsi        = -Rsquiggly/dR_dpsi
-        PSI         = PSI + dpsi
-        diff        = np.max(abs(PSIold-PSI))
-        PSIold      = PSI
-
-        # If omega = 0, do not run BEVW convergence loop
-        if all(omega[:,0]) == 0. :
-            break
-
-        # If its really not going to converge
-        if np.any(PSI>np.pi/2) and np.any(dpsi>0.0):
-            print("Rotor BEVW did not converge to a solution (Stall)")
-            break
-
-        ii+=1
-        if ii>10000:
-            print("Rotor BEVW did not converge to a solution (Iteration Limit)")
-            break    
-=======
         PSI    = np.reshape(PSI,(ctrl_pts,Nr))
->>>>>>> afe8f7ac
     
     # compute velocities
     sin_psi      = np.sin(PSI)
