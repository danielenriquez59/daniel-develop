--- conflicted
+++ resolved
@@ -14,23 +14,14 @@
 
 class Wing(Lofted_Body):
     def __defaults__(self):
-<<<<<<< HEAD
+
         self.tag = 'Wing'
-
-=======
-        
-        self.tag = 'Wing'
->>>>>>> fdea601d
         self.mass_properties = Mass_Properties()
         self.position  = [0.0,0.0,0.0]
         
         self.symmetric = True
         self.vertical  = False
         self.t_tail    = False
-<<<<<<< HEAD
-        
-=======
->>>>>>> fdea601d
         self.sweep        = 0.0
         self.taper        = 0.0
         self.dihedral     = 0.0
@@ -75,13 +66,9 @@
         self.high_lift     = False
         self.high_mach     = False
         self.vortex_lift   = False
-<<<<<<< HEAD
-        self.transition_x  = 0.0
-          
-=======
-        self.transition_x_u = 0.0
-        self.transition_x_l = 0.0        
->>>>>>> fdea601d
+        
+        self.transition_x_upper = 0.0
+        self.transition_x_lower = 0.0        
         
     def append_segment(self,segment):
         """ adds a segment to the wing """
@@ -146,4 +133,3 @@
 Wing.Segment = Segment
 
 
-
