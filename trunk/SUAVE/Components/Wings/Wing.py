--- conflicted
+++ resolved
@@ -211,7 +211,34 @@
 
         return
     
-<<<<<<< HEAD
+    def append_fuel_tank(self,fuel_tank):
+        """ Adds a fuel tank to the wing 
+    
+        Assumptions:
+        None
+
+        Source:
+        N/A
+
+        Inputs:
+        None
+
+        Outputs:
+        None
+
+        Properties Used:
+        N/A
+        """ 
+
+        # Assert database type
+        if not isinstance(fuel_tank,Data):
+            raise Exception('input component must be of type Data()')
+
+        # Store data
+        self.Fuel_Tanks.append(fuel_tank)
+
+        return    
+    
 class Container(Physical_Component.Container):
     def get_children(self):
         """ Returns the components that can go inside
@@ -242,33 +269,4 @@
 #  Handle Linking
 # ------------------------------------------------------------
 
-Wing.Container = Container
-=======
-    def append_fuel_tank(self,fuel_tank):
-        """ Adds a fuel tank to the wing 
-    
-        Assumptions:
-        None
-
-        Source:
-        N/A
-
-        Inputs:
-        None
-
-        Outputs:
-        None
-
-        Properties Used:
-        N/A
-        """ 
-
-        # Assert database type
-        if not isinstance(fuel_tank,Data):
-            raise Exception('input component must be of type Data()')
-
-        # Store data
-        self.Fuel_Tanks.append(fuel_tank)
-
-        return
->>>>>>> 76afcfd2
+Wing.Container = Container