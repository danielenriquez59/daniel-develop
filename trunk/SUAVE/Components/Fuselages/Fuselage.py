--- conflicted
+++ resolved
@@ -1,154 +1,152 @@
-## @ingroup components-fuselages
-# Fuselage.py
-# 
-# Created:  Mar 2014, T. Lukacyzk
-# Modified: Sep 2016, E. Botero
-#           Jun 2017, M. Clarke
-#           Oct 2018, T. MacDonald
+## @ingroup components-fuselages
+# Fuselage.py
+# 
+# Created:  Mar 2014, T. Lukacyzk
+# Modified: Sep 2016, E. Botero
+#           Jun 2017, M. Clarke
+#           Oct 2018, T. MacDonald
+
+# ----------------------------------------------------------------------
+#  Imports
+# ----------------------------------------------------------------------
+
+from SUAVE.Core import Data, Container
+from SUAVE.Components import Physical_Component, Lofted_Body
+
+# ------------------------------------------------------------
+#  Fuselage
+# ------------------------------------------------------------
+
+## @ingroup components-fuselages
+class Fuselage(Lofted_Body):
+    """ This is a standard fuselage for a tube and wing aircraft.
+    
+    Assumptions:
+    Conventional fuselage
+    
+    Source:
+    N/A
+    """
+    
+    def __defaults__(self):
+        """ This sets the default values for the component to function.
+        
+        Assumptions:
+        None
+    
+        Source:
+        N/A
+    
+        Inputs:
+        None
+    
+        Outputs:
+        None
+    
+        Properties Used:
+        None
+        """      
+        
+        self.tag = 'fuselage'
+        self.aerodynamic_center = [0.0,0.0,0.0]
+        self.max_per_vehicle = 4
+        self.Sections    = Lofted_Body.Section.Container()
+        self.Segments    = Lofted_Body.Segment.Container()
+        
+        self.number_coach_seats = 0.0
+        self.seats_abreast      = 0.0
+        self.seat_pitch         = 1.0
 
-# ----------------------------------------------------------------------
-#  Imports
-# ----------------------------------------------------------------------
-
-from SUAVE.Core import Data, Container
-from SUAVE.Components import Physical_Component, Lofted_Body
-
-# ------------------------------------------------------------
-#  Fuselage
-# ------------------------------------------------------------
-
-## @ingroup components-fuselages
-class Fuselage(Lofted_Body):
-    """ This is a standard fuselage for a tube and wing aircraft.
-    
-    Assumptions:
-    Conventional fuselage
-    
-    Source:
-    N/A
-    """
-    
-    def __defaults__(self):
-        """ This sets the default values for the component to function.
+        self.areas = Data()
+        self.areas.front_projected = 0.0
+        self.areas.side_projected  = 0.0
+        self.areas.wetted          = 0.0
+        
+        self.effective_diameter = 0.0
+        self.width              = 0.0
         
-        Assumptions:
-        None
-    
-        Source:
-        N/A
-    
-        Inputs:
-        None
-    
-        Outputs:
-        None
-    
-        Properties Used:
-        None
-        """      
-        
-        self.tag = 'fuselage'
-        self.aerodynamic_center = [0.0,0.0,0.0]
-        self.max_per_vehicle = 4
-        self.Sections    = Lofted_Body.Section.Container()
-        self.Segments    = Lofted_Body.Segment.Container()
-        
-        self.number_coach_seats = 0.0
-        self.seats_abreast      = 0.0
-        self.seat_pitch         = 1.0
-
-        self.areas = Data()
-        self.areas.front_projected = 0.0
-        self.areas.side_projected  = 0.0
-        self.areas.wetted          = 0.0
-        
-        self.effective_diameter = 0.0
-        self.width              = 0.0
-        
-        self.heights = Data()
-        self.heights.maximum                        = 0.0
-        self.heights.at_quarter_length              = 0.0
-        self.heights.at_three_quarters_length       = 0.0
-        self.heights.at_vertical_root_quarter_chord = 0.0
-        
-        self.lengths = Data()
-        self.lengths.nose       = 0.0
-        self.lengths.tail       = 0.0
-        self.lengths.total      = 0.0
-        self.lengths.cabin      = 0.0
-        self.lengths.fore_space = 0.0
-        self.lengths.aft_space  = 0.0
-            
-        self.fineness = Data()
-        self.fineness.nose = 0.0
-        self.fineness.tail = 0.0
-        
-        self.differential_pressure = 0.0
-        
-        # for BWB 
-        self.aft_centerbody_area  = 0.0
-        self.aft_centerbody_taper = 0.0
-        self.cabin_area           = 0.0
-        
-<<<<<<< HEAD
-        self.PGM_characteristics = ['lengths.total','heights.maximum','width','fineness.nose','fineness.tail']
-=======
-        self.Fuel_Tanks = Container()
-        
-    def append_fuel_tank(self,fuel_tank):
-        """ Adds a fuel tank to the fuselage 
-    
-        Assumptions:
-        None
-
-        Source:
-        N/A
-
-        Inputs:
-        None
-
-        Outputs:
-        None
-
-        Properties Used:
-        N/A
-        """ 
-
-        # Assert database type
-        if not isinstance(fuel_tank,Data):
-            raise Exception('input component must be of type Data()')
-
-        # Store data
-        self.Fuel_Tanks.append(fuel_tank)
-
-        return
->>>>>>> 76afcfd2
-        
-class Container(Physical_Component.Container):
-    def get_children(self):
-        """ Returns the components that can go inside
-        
-        Assumptions:
-        None
-    
-        Source:
-        N/A
-    
-        Inputs:
-        None
-    
-        Outputs:
-        None
-    
-        Properties Used:
-        N/A
-        """        
-        
-        return [Fuselage]
-
-
-# ------------------------------------------------------------
-#  Handle Linking
-# ------------------------------------------------------------
-
-Fuselage.Container = Container
+        self.heights = Data()
+        self.heights.maximum                        = 0.0
+        self.heights.at_quarter_length              = 0.0
+        self.heights.at_three_quarters_length       = 0.0
+        self.heights.at_vertical_root_quarter_chord = 0.0
+        
+        self.lengths = Data()
+        self.lengths.nose       = 0.0
+        self.lengths.tail       = 0.0
+        self.lengths.total      = 0.0
+        self.lengths.cabin      = 0.0
+        self.lengths.fore_space = 0.0
+        self.lengths.aft_space  = 0.0
+            
+        self.fineness = Data()
+        self.fineness.nose = 0.0
+        self.fineness.tail = 0.0
+        
+        self.differential_pressure = 0.0
+        
+        # for BWB 
+        self.aft_centerbody_area  = 0.0
+        self.aft_centerbody_taper = 0.0
+        self.cabin_area           = 0.0
+        
+        self.PGM_characteristics = ['lengths.total','heights.maximum','width','fineness.nose','fineness.tail']
+        
+        self.Fuel_Tanks = Container()
+        
+    def append_fuel_tank(self,fuel_tank):
+        """ Adds a fuel tank to the fuselage 
+    
+        Assumptions:
+        None
+
+        Source:
+        N/A
+
+        Inputs:
+        None
+
+        Outputs:
+        None
+
+        Properties Used:
+        N/A
+        """ 
+
+        # Assert database type
+        if not isinstance(fuel_tank,Data):
+            raise Exception('input component must be of type Data()')
+
+        # Store data
+        self.Fuel_Tanks.append(fuel_tank)
+
+        return
+        
+class Container(Physical_Component.Container):
+    def get_children(self):
+        """ Returns the components that can go inside
+        
+        Assumptions:
+        None
+    
+        Source:
+        N/A
+    
+        Inputs:
+        None
+    
+        Outputs:
+        None
+    
+        Properties Used:
+        N/A
+        """        
+        
+        return [Fuselage]
+
+
+# ------------------------------------------------------------
+#  Handle Linking
+# ------------------------------------------------------------
+
+Fuselage.Container = Container