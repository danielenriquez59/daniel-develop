--- conflicted
+++ resolved
@@ -7,18 +7,7 @@
 # ----------------------------------------------------------------------
 #  Imports
 # ----------------------------------------------------------------------
-<<<<<<< HEAD
-from SUAVE.Components.Energy.Energy_Component import Energy_Component
-from SUAVE.Core import Data
-from SUAVE.Methods.Geometry.Three_Dimensional \
-     import  orientation_product, orientation_transpose
-
-# package imports
-import numpy as np
-import jax.numpy as jnp
-=======
 from .Rotor import Rotor
->>>>>>> 61e05dc6
 
 # ----------------------------------------------------------------------
 #  Propeller Class
@@ -53,556 +42,7 @@
         """         
 
         self.tag                       = 'propeller'
-<<<<<<< HEAD
-        self.number_of_blades          = 0.0 
-        self.tip_radius                = 0.0
-        self.hub_radius                = 0.0
-        self.twist_distribution        = 0.0
-        self.chord_distribution        = 0.0
-        self.mid_chord_alignment       = 0.0
-        self.thickness_to_chord        = 0.0
-        self.blade_solidity            = 0.0
-        self.thrust_angle              = 0.0
-        self.pitch_command             = 0.0
-        self.design_power              = None
-        self.VTOL_flag                 = False
-        self.design_thrust             = None
-        self.induced_hover_velocity    = 0.0
-        self.airfoil_geometry          = None
-        self.airfoil_polars            = None
-        self.airfoil_polar_stations    = None 
-        self.radius_distribution       = None
-        self.rotation                  = [1]
-        self.ducted                    = False         
-        self.number_azimuthal_stations = 24
-        self.induced_power_factor      = 1.48  #accounts for interference effects
-        self.profile_drag_coefficient  = .03     
-        self.nonuniform_freestream     = False
-
-    def spin(self,conditions):
-        """Analyzes a propeller given geometry and operating conditions.
-
-        Assumptions:
-        per source
-
-        Source:
-        Drela, M. "Qprop Formulation", MIT AeroAstro, June 2006
-        http://web.mit.edu/drela/Public/web/qprop/qprop_theory.pdf
-        
-        Leishman, Gordon J. Principles of helicopter aerodynamics
-        Cambridge university press, 2006.      
-
-        Inputs:
-        self.inputs.omega                    [radian/s]
-        conditions.freestream.               
-          density                            [kg/m^3]
-          dynamic_viscosity                  [kg/(m-s)]
-          speed_of_sound                     [m/s]
-          temperature                        [K]
-        conditions.frames.                   
-          body.transform_to_inertial         (rotation matrix)
-          inertial.velocity_vector           [m/s]
-        conditions.propulsion.               
-          throttle                           [-]
-                                             
-        Outputs:                             
-        conditions.propulsion.outputs.        
-           number_radial_stations            [-]
-           number_azimuthal_stations         [-] 
-           disc_radial_distribution          [m]
-           thrust_angle                      [rad]
-           speed_of_sound                    [m/s]
-           density                           [kg/m-3]
-           velocity                          [m/s]
-           disc_tangential_induced_velocity  [m/s]
-           disc_axial_induced_velocity       [m/s]
-           disc_tangential_velocity          [m/s]
-           disc_axial_velocity               [m/s]
-           drag_coefficient                  [-]
-           lift_coefficient                  [-]
-           omega                             [rad/s]
-           disc_circulation                  [-] 
-           blade_dQ_dR                       [N/m]
-           blade_dT_dr                       [N]
-           blade_thrust_distribution         [N]
-           disc_thrust_distribution          [N]
-           thrust_per_blade                  [N]
-           thrust_coefficient                [-] 
-           azimuthal_distribution            [rad]
-           disc_azimuthal_distribution       [rad]
-           blade_dQ_dR                       [N]
-           blade_dQ_dr                       [Nm]
-           blade_torque_distribution         [Nm] 
-           disc_torque_distribution          [Nm] 
-           torque_per_blade                  [Nm] 
-           torque_coefficient                [-] 
-           power                             [W]    
-           power_coefficient                 [-] 
-                                             
-        Properties Used:                     
-        self.                                
-          number_of_blades                   [-]
-          tip_radius                         [m]
-          hub_radius                         [m]
-          twist_distribution                 [radians]
-          chord_distribution                 [m]
-          mid_chord_alignment                [m] 
-          thrust_angle                       [radians]
-        """         
-           
-        #Unpack    
-        B       = self.number_of_blades 
-        R       = self.tip_radius
-        Rh      = self.hub_radius
-        beta_0  = self.twist_distribution
-        c       = self.chord_distribution
-        chi     = self.radius_distribution 
-        omega   = self.inputs.omega
-        a_geo   = self.airfoil_geometry      
-        a_loc   = self.airfoil_polar_stations  
-        cl_sur  = self.airfoil_cl_surrogates
-        cd_sur  = self.airfoil_cd_surrogates 
-        tc      = self.thickness_to_chord
-        ua      = self.induced_hover_velocity
-        VTOL    = self.VTOL_flag
-        rho     = conditions.freestream.density[:,0,None]
-        mu      = conditions.freestream.dynamic_viscosity[:,0,None]
-        Vv      = conditions.frames.inertial.velocity_vector 
-        a       = conditions.freestream.speed_of_sound[:,0,None]
-        T       = conditions.freestream.temperature[:,0,None]
-        pitch_c = self.pitch_command
-        theta   = self.thrust_angle 
-        Na      = self.number_azimuthal_stations 
-        BB      = B*B    
-        BBB     = BB*B
-        
-        nonuniform_freestream = self.nonuniform_freestream
-        rotation              = self.rotation
-        
-        # calculate total blade pitch
-        total_blade_pitch = beta_0 + pitch_c  
-         
-        # Velocity in the Body frame
-        T_body2inertial = conditions.frames.body.transform_to_inertial
-        T_inertial2body = orientation_transpose(T_body2inertial)
-        V_body          = orientation_product(T_inertial2body,Vv)
-        body2thrust     = np.array([[np.cos(theta), 0., np.sin(theta)],[0., 1., 0.], [-np.sin(theta), 0., np.cos(theta)]])
-        T_body2thrust   = orientation_transpose(np.ones_like(T_body2inertial[:])*body2thrust)  
-        V_thrust        = orientation_product(T_body2thrust,V_body) 
-        
-        if VTOL:
-            V        = V_thrust[:,0,None] + ua
-        else:
-            V        = V_thrust[:,0,None]
-        ut  = np.zeros_like(V)
-
-        #Things that don't change with iteration
-        Nr       = len(c) # Number of stations radially    
-        ctrl_pts = len(Vv)
-        
-        # set up non dimensional radial distribution  
-        chi      = self.radius_distribution/R
-            
-        V        = V_thrust[:,0,None] 
-        omega    = np.abs(omega)        
-        r        = chi*R            # Radial coordinate 
-        omegar   = np.outer(omega,r)
-        pi       = np.pi            
-        pi2      = pi*pi        
-        n        = omega/(2.*pi)    # Cycles per second  
-        nu       = mu/rho  
-        
-        deltar   = (r[1]-r[0])  
-        deltachi = (chi[1]-chi[0])          
-        rho_0    = rho
-        
-        # azimuth distribution 
-        psi            = np.linspace(0,2*pi,Na+1)[:-1]
-        psi_2d         = np.tile(np.atleast_2d(psi).T,(1,Nr))
-        psi_2d         = np.repeat(psi_2d[np.newaxis, :, :], ctrl_pts, axis=0)    
-        
-        # 2D radial distribution non dimensionalized
-        chi_2d         = np.tile(chi ,(Na,1))            
-        chi_2d         = np.repeat(chi_2d[ np.newaxis,:, :], ctrl_pts, axis=0) 
-        r_dim_2d       = np.tile(r ,(Na,1))  
-        r_dim_2d       = np.repeat(r_dim_2d[ np.newaxis,:, :], ctrl_pts, axis=0)  
-     
-        # Setup a Newton iteration
-        diff   = 1. 
-        ii     = 0
-        tol    = 1e-6  # Convergence tolerance
-        
-        use_2d_analysis = False
-        
-        if theta !=0:
-            # thrust angle creates disturbances in radial and tangential velocities
-            use_2d_analysis       = True
-            
-            # component of freestream in the propeller plane
-            Vz  = V_thrust[:,2,None,None]
-            Vz  = np.repeat(Vz, Na,axis=1)
-            Vz  = np.repeat(Vz, Nr,axis=2)
-            
-            if (rotation == [1]) or (rotation == [-1]):
-                pass
-            else:
-                rotation = [1]
-            
-            # compute resulting radial and tangential velocities in propeller frame
-            ut =  ( Vz*np.cos(psi_2d)  ) * rotation[0]
-            ur =  (-Vz*np.sin(psi_2d)  )
-            ua =  np.zeros_like(ut)
-            
-        if nonuniform_freestream:
-            use_2d_analysis   = True
-
-            # account for upstream influences
-            ua = self.axial_velocities_2d
-            ut = self.tangential_velocities_2d
-            ur = self.radial_velocities_2d
-            
-        if use_2d_analysis:
-            # make everything 2D with shape (ctrl_pts,Na,Nr)
-            size   = (ctrl_pts,Na,Nr)
-            PSI    = np.ones(size)
-            PSIold = np.zeros(size)
-            
-            # 2-D freestream velocity and omega*r
-            V_2d  = V_thrust[:,0,None,None]
-            V_2d  = np.repeat(V_2d, Na,axis=1)
-            V_2d  = np.repeat(V_2d, Nr,axis=2)
-            
-            omegar = (np.repeat(np.outer(omega,r)[:,None,:], Na, axis=1))
-            
-            # total velocities
-            Ua     = V_2d + ua         
-            
-            # 2-D blade pitch and radial distributions
-            beta = np.tile(total_blade_pitch,(Na ,1))
-            beta = np.repeat(beta[np.newaxis,:, :], ctrl_pts, axis=0)
-            r    = np.tile(r,(Na ,1))
-            r    = np.repeat(r[np.newaxis,:, :], ctrl_pts, axis=0) 
-            
-            # 2-D atmospheric properties
-            a   = np.tile(np.atleast_2d(a),(1,Nr))
-            a   = np.repeat(a[:, np.newaxis,  :], Na, axis=1)  
-            nu  = np.tile(np.atleast_2d(nu),(1,Nr))
-            nu  = np.repeat(nu[:, np.newaxis,  :], Na, axis=1)    
-            rho = np.tile(np.atleast_2d(rho),(1,Nr))
-            rho = np.repeat(rho[:, np.newaxis,  :], Na, axis=1)  
-            T   = np.tile(np.atleast_2d(T),(1,Nr))
-            T   = np.repeat(T[:, np.newaxis,  :], Na, axis=1)              
-            
-        else:
-            # uniform freestream
-            ua       = np.zeros_like(V)              
-            ut       = np.zeros_like(V)             
-            ur       = np.zeros_like(V)
-            
-            # total velocities
-            Ua     = np.outer((V + ua),np.ones_like(r))
-            beta   = total_blade_pitch
-            
-            # Things that will change with iteration
-            size   = (ctrl_pts,Nr)
-            PSI    = np.ones(size)
-            PSIold = np.zeros(size)  
-        
-        # total velocities
-        Ut   = omegar - ut
-        U    = np.sqrt(Ua*Ua + Ut*Ut + ur*ur)
-        
-        # Drela's Theory
-        while (diff>tol):
-            sin_psi      = jnp.sin(PSI)
-            cos_psi      = jnp.cos(PSI)
-            Wa           = 0.5*Ua + 0.5*U*sin_psi
-            Wt           = 0.5*Ut + 0.5*U*cos_psi   
-            va           = Wa - Ua
-            vt           = Ut - Wt
-            alpha        = beta - jnp.arctan2(Wa,Wt)
-            W            = (Wa*Wa + Wt*Wt)**0.5
-            Ma           = (W)/a        # a is the speed of sound  
-            lamdaw       = r*Wa/(R*Wt) 
-            
-            # Limiter to keep from Nan-ing
-            lamdaw.at[lamdaw<0.].set(0.)
-            f            = (B/2.)*(1.-r/R)/lamdaw
-            f.at[f<0.].set(0.)
-            piece        = jnp.exp(-f)
-            arccos_piece = jnp.arccos(piece)
-            F            = 2.*arccos_piece/pi # Prandtl's tip factor
-            Gamma        = vt*(4.*pi*r/B)*F*(1.+(4.*lamdaw*R/(pi*B*r))*(4.*lamdaw*R/(pi*B*r)))**0.5 
-            Re           = (W*c)/nu  
-            
-            # Compute aerodynamic forces based on specified input airfoil or using a surrogate
-            Cl, Cdval = compute_aerodynamic_forces(a_loc, a_geo, cl_sur, cd_sur, ctrl_pts, Nr, Na, Re, Ma, alpha, tc, use_2d_analysis)
-
-            Rsquiggly   = Gamma - 0.5*W*c*Cl
-        
-            # An analytical derivative for dR_dpsi, this is derived by taking a derivative of the above equations
-            # This was solved symbolically in Matlab and exported        
-            f_wt_2      = 4*Wt*Wt
-            f_wa_2      = 4*Wa*Wa
-            Ucospsi     = U*cos_psi
-            Usinpsi     = U*sin_psi
-            Utcospsi    = Ut*cos_psi
-            Uasinpsi    = Ua*sin_psi 
-            UapUsinpsi  = (Ua + Usinpsi)
-            utpUcospsi  = (Ut + Ucospsi) 
-            utpUcospsi2 = utpUcospsi*utpUcospsi
-            UapUsinpsi2 = UapUsinpsi*UapUsinpsi 
-            dR_dpsi     = ((4.*U*r*arccos_piece*sin_psi*((16.*UapUsinpsi2)/(BB*pi2*f_wt_2) + 1.)**(0.5))/B - 
-                           (pi*U*(Ua*cos_psi - Ut*sin_psi)*(beta - jnp.arctan((Wa+Wa)/(Wt+Wt))))/(2.*(f_wt_2 + f_wa_2)**(0.5))
-                           + (pi*U*(f_wt_2 +f_wa_2)**(0.5)*(U + Utcospsi  +  Uasinpsi))/(2.*(f_wa_2/(f_wt_2) + 1.)*utpUcospsi2)
-                           - (4.*U*piece*((16.*UapUsinpsi2)/(BB*pi2*f_wt_2) + 1.)**(0.5)*(R - r)*(Ut/2. - 
-                            (Ucospsi)/2.)*(U + Utcospsi + Uasinpsi ))/(f_wa_2*(1. - jnp.exp(-(B*(Wt+Wt)*(R -
-                            r))/(r*(Wa+Wa))))**(0.5)) + (128.*U*r*arccos_piece*(Wa+Wa)*(Ut/2. - (Ucospsi)/2.)*(U + 
-                            Utcospsi  + Uasinpsi ))/(BBB*pi2*utpUcospsi*utpUcospsi2*((16.*f_wa_2)/(BB*pi2*f_wt_2) + 1.)**(0.5))) 
-        
-            dR_dpsi.at[jnp.isnan(dR_dpsi)].set(0.1)
-        
-            dpsi        = -Rsquiggly/dR_dpsi
-            PSI         = PSI + dpsi
-            diff        = np.max(abs(PSIold-PSI))
-            PSIold      = PSI
-        
-            # omega = 0, do not run BEMT convergence loop 
-            if all(omega[:,0]) == 0. :
-                break
-            
-            # If its really not going to converge
-            if np.any(PSI>pi/2) and np.any(dpsi>0.0):
-                print("Propeller BEMT did not converge to a solution (Stall)")
-                break
-        
-            ii+=1 
-            if ii>10000:
-                print("Propeller BEMT did not converge to a solution (Iteration Limit)")
-                break
-    
-        # More Cd scaling from Mach from AA241ab notes for turbulent skin friction
-        Tw_Tinf     = 1. + 1.78*(Ma*Ma)
-        Tp_Tinf     = 1. + 0.035*(Ma*Ma) + 0.45*(Tw_Tinf-1.)
-        Tp          = (Tp_Tinf)*T
-        Rp_Rinf     = (Tp_Tinf**2.5)*(Tp+110.4)/(T+110.4) 
-        Cd          = ((1/Tp_Tinf)*(1/Rp_Rinf)**0.2)*Cdval  
-        
-        epsilon                  = Cd/Cl
-        epsilon.at[epsilon==np.inf].set(10.)
-
-        blade_T_distribution     = rho*(Gamma*(Wt-epsilon*Wa))*deltar 
-        blade_Q_distribution     = rho*(Gamma*(Wa+epsilon*Wt)*r)*deltar 
-        
-        if use_2d_analysis:
-            blade_T_distribution_2d = blade_T_distribution
-            blade_Q_distribution_2d = blade_Q_distribution
-            blade_Gamma_2d = Gamma
-            
-            # set 1d blade loadings to be the average:
-            blade_T_distribution    = np.mean((blade_T_distribution_2d), axis = 1)
-            blade_Q_distribution    = np.mean((blade_Q_distribution_2d), axis = 1)  
-            
-            Va_2d = Wa
-            Vt_2d = Wt
-            Va_avg = np.average(Wa, axis=1)      # averaged around the azimuth
-            Vt_avg = np.average(Wt, axis=1)      # averaged around the azimuth
-            
-            Va_ind_2d = va
-            Vt_ind_2d = vt
-            Vt_ind_avg    = np.average(vt, axis=1)
-            Va_ind_avg    = np.average(va, axis=1)          
-            
-        else:
-            Va_2d   = np.repeat(Wa.T[ : , np.newaxis , :], Na, axis=1).T
-            Vt_2d   = np.repeat(Wt.T[ : , np.newaxis , :], Na, axis=1).T
-    
-            blade_T_distribution_2d  = np.repeat(blade_T_distribution.T[ np.newaxis,:  , :], Na, axis=0).T 
-            blade_Q_distribution_2d  = np.repeat(blade_Q_distribution.T[ np.newaxis,:  , :], Na, axis=0).T 
-            blade_Gamma_2d           = np.repeat(Gamma.T[ : , np.newaxis , :], Na, axis=1).T
-
-            Vt_avg                  = Wt
-            Va_avg                  = Wa 
-            Vt_ind_avg              = vt
-            Va_ind_avg              = va            
-            Va_ind_2d               = np.repeat(va.T[ : , np.newaxis , :], Na, axis=1).T
-            Vt_ind_2d               = np.repeat(vt.T[ : , np.newaxis , :], Na, axis=1).T     
-            
-        # thrust and torque derivatives on the blade. 
-        blade_dT_dr = rho*(Gamma*(Wt-epsilon*Wa))
-        blade_dQ_dr = rho*(Gamma*(Wa+epsilon*Wt)*r)     
-        
-        thrust                  = jnp.atleast_2d((B * jnp.sum(blade_T_distribution, axis = 1))).T
-        torque                  = jnp.atleast_2d((B * jnp.sum(blade_Q_distribution, axis = 1))).T
-        power                   = omega*torque   
-        
-        # calculate coefficients 
-        D        = 2*R 
-        Cq       = torque/(rho_0*(n*n)*(D*D*D*D*D)) 
-        Ct       = thrust/(rho_0*(n*n)*(D*D*D*D))
-        Cp       = power/(rho_0*(n*n*n)*(D*D*D*D*D))
-        etap     = V*thrust/power 
-
-        # prevent things from breaking 
-        Cq.at[Cq<0].set(0.)
-        Ct.at[Ct<0].set(0.)
-        Cp.at[Cp<0].set(0.)
-        thrust.at[conditions.propulsion.throttle[:,0]<=0.0].set(0.0)
-        power.at[conditions.propulsion.throttle[:,0]<=0.0].set(0.0)
-        torque.at[conditions.propulsion.throttle[:,0]<=0.0].set(0.0)
-        thrust.at[omega<0.0].set(- thrust[omega<0.0])
-        thrust.at[omega==0.0].set(0.0)
-        power.at[omega==0.0].set( 0.0)
-        torque.at[omega==0.0].set(0.0)
-        Ct.at[omega==0.0].set(0.0)
-        Cp.at[omega==0.0].set(0.0)
-        etap.at[omega==0.0].set(0.0)
-        
-        # assign efficiency to network
-        conditions.propulsion.etap = etap   
-        
-        # store data
-        self.azimuthal_distribution                   = psi  
-        results_conditions                            = Data     
-        outputs                                       = results_conditions( 
-                    number_radial_stations            = Nr,
-                    number_azimuthal_stations         = Na,   
-                    disc_radial_distribution          = r_dim_2d,  
-                    thrust_angle                      = theta,
-                    speed_of_sound                    = conditions.freestream.speed_of_sound,
-                    density                           = conditions.freestream.density,
-                    velocity                          = Vv, 
-                    blade_tangential_induced_velocity = Vt_ind_avg, 
-                    blade_axial_induced_velocity      = Va_ind_avg,  
-                    blade_tangential_velocity         = Vt_avg, 
-                    blade_axial_velocity              = Va_avg,  
-                    disc_tangential_induced_velocity  = Vt_ind_2d, 
-                    disc_axial_induced_velocity       = Va_ind_2d,  
-                    disc_tangential_velocity          = Vt_2d, 
-                    disc_axial_velocity               = Va_2d, 
-                    drag_coefficient                  = Cd,
-                    lift_coefficient                  = Cl,       
-                    omega                             = omega,  
-                    disc_circulation                  = blade_Gamma_2d, 
-                    blade_dT_dr                       = blade_dT_dr,
-                    blade_thrust_distribution         = blade_T_distribution, 
-                    disc_thrust_distribution          = blade_T_distribution_2d, 
-                    thrust_per_blade                  = thrust/B, 
-                    thrust_coefficient                = Ct, 
-                    disc_azimuthal_distribution       = psi_2d, 
-                    blade_dQ_dr                       = blade_dQ_dr,
-                    blade_torque_distribution         = blade_Q_distribution, 
-                    disc_torque_distribution          = blade_Q_distribution_2d, 
-                    torque_per_blade                  = torque/B,   
-                    torque_coefficient                = Cq,   
-                    power                             = power,
-                    power_coefficient                 = Cp,    
-                    converged_inflow_ratio            = lamdaw,
-                    disc_local_angle_of_attack        = alpha
-            ) 
-    
-        return thrust, torque, power, Cp, outputs , etap
-
-
-def compute_aerodynamic_forces(a_loc, a_geo, cl_sur, cd_sur, ctrl_pts, Nr, Na, Re, Ma, alpha, tc, use_2d_analysis):
-    """
-    Cl, Cdval = compute_aerodynamic_forces(  a_loc, 
-                                             a_geo, 
-                                             cl_sur, 
-                                             cd_sur, 
-                                             ctrl_pts, 
-                                             Nr, 
-                                             Na, 
-                                             Re, 
-                                             Ma, 
-                                             alpha, 
-                                             tc, 
-                                             nonuniform_freestream )
-                                             
-    Computes the aerodynamic forces at sectional blade locations. If airfoil 
-    geometry and locations are specified, the forces are computed using the 
-    airfoil polar lift and drag surrogates, accounting for the local Reynolds 
-    number and local angle of attack. 
-    
-    If the airfoils are not specified, an approximation is used.
-
-    Assumptions:
-    N/A
-
-    Source:
-    N/A
-
-    Inputs:
-    a_loc                      Locations of specified airfoils                 [-]
-    a_geo                      Geometry of specified airfoil                   [-]
-    cl_sur                     Lift Coefficient Surrogates                     [-]
-    cd_sur                     Drag Coefficient Surrogates                     [-]
-    ctrl_pts                   Number of control points                        [-]
-    Nr                         Number of radial blade sections                 [-]
-    Na                         Number of azimuthal blade stations              [-]
-    Re                         Local Reynolds numbers                          [-]
-    Ma                         Local Mach number                               [-]
-    alpha                      Local angles of attack                          [radians]
-    tc                         Thickness to chord                              [-]
-    use_2d_analysis            Specifies 2d disc vs. 1d single angle analysis  [Boolean]
-                                                     
-                                                     
-    Outputs:                                          
-    Cl                       Lift Coefficients                         [-]                               
-    Cdval                    Drag Coefficients  (before scaling)       [-]
-    """        
-    # If propeller airfoils are defined, use airfoil surrogate 
-    if a_loc != None:
-        # Compute blade Cl and Cd distribution from the airfoil data  
-        dim_sur = len(cl_sur)   
-        if use_2d_analysis:
-            # return the 2D Cl and CDval of shape (ctrl_pts, Na, Nr)
-            Cl      = np.zeros((ctrl_pts,Na,Nr))              
-            Cdval   = np.zeros((ctrl_pts,Na,Nr))
-            for jj in range(dim_sur):                 
-                Cl_af           = cl_sur[a_geo[jj]](Re,alpha,grid=False)  
-                Cdval_af        = cd_sur[a_geo[jj]](Re,alpha,grid=False)  
-                locs            = np.where(np.array(a_loc) == jj )
-                Cl[:,:,locs]    = Cl_af[:,:,locs]
-                Cdval[:,:,locs] = Cdval_af[:,:,locs]          
-        else:
-            # return the 1D Cl and CDval of shape (ctrl_pts, Nr)
-            Cl      = np.zeros((ctrl_pts,Nr))              
-            Cdval   = np.zeros((ctrl_pts,Nr))  
-            
-            for jj in range(dim_sur):                 
-                Cl_af         = cl_sur[a_geo[jj]](Re,alpha,grid=False)  
-                Cdval_af      = cd_sur[a_geo[jj]](Re,alpha,grid=False)  
-                locs          = np.where(np.array(a_loc) == jj )
-                Cl[:,locs]    = Cl_af[:,locs]
-                Cdval[:,locs] = Cdval_af[:,locs]                   
-    else:
-        # Estimate Cl max 
-        Cl_max_ref = -0.0009*tc**3 + 0.0217*tc**2 - 0.0442*tc + 0.7005
-        Re_ref     = 9.*10**6      
-        Cl1maxp    = Cl_max_ref * ( Re / Re_ref ) **0.1
-        
-        # If not airfoil polar provided, use 2*pi as lift curve slope
-        Cl = 2.*np.pi*alpha
-    
-        # By 90 deg, it's totally stalled.
-        Cl.at[Cl>Cl1maxp].set(Cl1maxp[0][[Cl>Cl1maxp][0][0]]) # This line of code is what changed the regression testing
-        Cl.at[alpha>=np.pi/2].set(0.)
-        
-        # Scale for Mach, this is Karmen_Tsien
-        Cl.at[Ma[:,:]<1.].set(Cl[Ma[:,:]<1.]/((1-Ma[Ma[:,:]<1.]*Ma[Ma[:,:]<1.])**0.5+((Ma[Ma[:,:]<1.]*Ma[Ma[:,:]<1.])/(1+(1-Ma[Ma[:,:]<1.]*Ma[Ma[:,:]<1.])**0.5))*Cl[Ma<1.]/2))
-        
-        # If the blade segments are supersonic, don't scale
-        Cl.at[Ma[:,:]>=1.].set(Cl[Ma[:,:]>=1.])
-        
-        #This is an atrocious fit of DAE51 data at RE=50k for Cd
-        Cdval = (0.108*(Cl*Cl*Cl*Cl)-0.2612*(Cl*Cl*Cl)+0.181*(Cl*Cl)-0.0139*Cl+0.0278)*((50000./Re)**0.2)
-        Cdval.at[alpha>=np.pi/2].set(2.)
-        
-    return Cl, Cdval
-=======
         self.orientation_euler_angles  = [0.,0.,0.] # This is X-direction thrust in vehicle frame
         self.use_2d_analysis           = False       
         self.variable_pitch            = False
-        
->>>>>>> 61e05dc6
+        