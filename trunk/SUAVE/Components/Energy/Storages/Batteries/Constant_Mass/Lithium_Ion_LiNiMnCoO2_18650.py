--- conflicted
+++ resolved
@@ -321,17 +321,10 @@
             
         propulsion = segment.state.conditions.propulsion
         
-<<<<<<< HEAD
         propulsion.battery_cell_temperature[1:,0] = segment.state.unknowns.battery_cell_temperature[:,0]
         propulsion.battery_state_of_charge[1:,0]  = segment.state.unknowns.battery_state_of_charge[:,0]
         propulsion.battery_current                = segment.state.unknowns.battery_current          
-=======
-
-        propulsion.battery_cell_temperature              = segment.state.unknowns.battery_cell_temperature 
-        propulsion.battery_state_of_charge[SOC_init:,0]  = segment.state.unknowns.battery_state_of_charge[:,0]
-        propulsion.battery_current                       = segment.state.unknowns.battery_current          
->>>>>>> 299a2a93
-    
+
         return     
     
 
@@ -402,23 +395,9 @@
             N/A
         """        
         # setup the state
-<<<<<<< HEAD
         ones_row    = segment.state.unknowns.ones_row
         ones_row_m1 = segment.state.unknowns.ones_row_m1      
-        
-=======
-        n_points = segment.state.numerics.number_control_points        
-        
-        segment.state.unknowns.expand_rows(n_points)
-        ones_row = segment.state.unknowns.ones_row
-        
-        # Check if this segment set the initial energy
-        if hasattr(segment,'battery_energy'):
-            SOC_OR = segment.state.unknowns.ones_row_m1
-        else:
-            SOC_OR = segment.state.unknowns.ones_row          
-
->>>>>>> 299a2a93
+
         parallel                                        = self.pack_config.parallel            
         segment.state.unknowns.battery_state_of_charge  = initial_battery_state_of_charge       * ones_row_m1(1)  
         segment.state.unknowns.battery_cell_temperature = initial_battery_cell_temperature      * ones_row_m1(1)  
@@ -455,15 +434,9 @@
         # Unpack segment state properties  
         SOC        = state.conditions.propulsion.battery_state_of_charge
         T_cell     = state.conditions.propulsion.battery_cell_temperature
-<<<<<<< HEAD
-        I_cell     = state.unknowns.battery_current/n_parallel 
-        V_th0      = state.conditions.propulsion.battery_thevenin_voltage
-        
-=======
         I_cell     = state.conditions.propulsion.battery_current/n_parallel 
         V_th       = state.conditions.propulsion.battery_thevenin_voltage
 
->>>>>>> 299a2a93
         # Link Temperature 
         battery.cell_temperature         = T_cell  
         battery.initial_thevenin_voltage = V_th[0,0]
